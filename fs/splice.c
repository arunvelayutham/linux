// SPDX-License-Identifier: GPL-2.0-only
/*
 * "splice": joining two ropes together by interweaving their strands.
 *
 * This is the "extended pipe" functionality, where a pipe is used as
 * an arbitrary in-memory buffer. Think of a pipe as a small kernel
 * buffer that you can use to transfer data from one end to the other.
 *
 * The traditional unix read/write is extended with a "splice()" operation
 * that transfers data buffers to or from a pipe buffer.
 *
 * Named by Larry McVoy, original implementation from Linus, extended by
 * Jens to support splicing to files, network, direct splicing, etc and
 * fixing lots of bugs.
 *
 * Copyright (C) 2005-2006 Jens Axboe <axboe@kernel.dk>
 * Copyright (C) 2005-2006 Linus Torvalds <torvalds@osdl.org>
 * Copyright (C) 2006 Ingo Molnar <mingo@elte.hu>
 *
 */
#include <linux/bvec.h>
#include <linux/fs.h>
#include <linux/file.h>
#include <linux/pagemap.h>
#include <linux/splice.h>
#include <linux/memcontrol.h>
#include <linux/mm_inline.h>
#include <linux/swap.h>
#include <linux/writeback.h>
#include <linux/export.h>
#include <linux/syscalls.h>
#include <linux/uio.h>
#include <linux/security.h>
#include <linux/gfp.h>
#include <linux/socket.h>
#include <linux/compat.h>
#include <linux/sched/signal.h>

#include "internal.h"

/*
 * Attempt to steal a page from a pipe buffer. This should perhaps go into
 * a vm helper function, it's already simplified quite a bit by the
 * addition of remove_mapping(). If success is returned, the caller may
 * attempt to reuse this page for another destination.
 */
static int page_cache_pipe_buf_steal(struct pipe_inode_info *pipe,
				     struct pipe_buffer *buf)
{
	struct page *page = buf->page;
	struct address_space *mapping;

	lock_page(page);

	mapping = page_mapping(page);
	if (mapping) {
		WARN_ON(!PageUptodate(page));

		/*
		 * At least for ext2 with nobh option, we need to wait on
		 * writeback completing on this page, since we'll remove it
		 * from the pagecache.  Otherwise truncate wont wait on the
		 * page, allowing the disk blocks to be reused by someone else
		 * before we actually wrote our data to them. fs corruption
		 * ensues.
		 */
		wait_on_page_writeback(page);

		if (page_has_private(page) &&
		    !try_to_release_page(page, GFP_KERNEL))
			goto out_unlock;

		/*
		 * If we succeeded in removing the mapping, set LRU flag
		 * and return good.
		 */
		if (remove_mapping(mapping, page)) {
			buf->flags |= PIPE_BUF_FLAG_LRU;
			return 0;
		}
	}

	/*
	 * Raced with truncate or failed to remove page from current
	 * address space, unlock and return failure.
	 */
out_unlock:
	unlock_page(page);
	return 1;
}

static void page_cache_pipe_buf_release(struct pipe_inode_info *pipe,
					struct pipe_buffer *buf)
{
	put_page(buf->page);
	buf->flags &= ~PIPE_BUF_FLAG_LRU;
}

/*
 * Check whether the contents of buf is OK to access. Since the content
 * is a page cache page, IO may be in flight.
 */
static int page_cache_pipe_buf_confirm(struct pipe_inode_info *pipe,
				       struct pipe_buffer *buf)
{
	struct page *page = buf->page;
	int err;

	if (!PageUptodate(page)) {
		lock_page(page);

		/*
		 * Page got truncated/unhashed. This will cause a 0-byte
		 * splice, if this is the first page.
		 */
		if (!page->mapping) {
			err = -ENODATA;
			goto error;
		}

		/*
		 * Uh oh, read-error from disk.
		 */
		if (!PageUptodate(page)) {
			err = -EIO;
			goto error;
		}

		/*
		 * Page is ok afterall, we are done.
		 */
		unlock_page(page);
	}

	return 0;
error:
	unlock_page(page);
	return err;
}

const struct pipe_buf_operations page_cache_pipe_buf_ops = {
	.confirm = page_cache_pipe_buf_confirm,
	.release = page_cache_pipe_buf_release,
	.steal = page_cache_pipe_buf_steal,
	.get = generic_pipe_buf_get,
};

static int user_page_pipe_buf_steal(struct pipe_inode_info *pipe,
				    struct pipe_buffer *buf)
{
	if (!(buf->flags & PIPE_BUF_FLAG_GIFT))
		return 1;

	buf->flags |= PIPE_BUF_FLAG_LRU;
	return generic_pipe_buf_steal(pipe, buf);
}

static const struct pipe_buf_operations user_page_pipe_buf_ops = {
	.confirm = generic_pipe_buf_confirm,
	.release = page_cache_pipe_buf_release,
	.steal = user_page_pipe_buf_steal,
	.get = generic_pipe_buf_get,
};

static void wakeup_pipe_readers(struct pipe_inode_info *pipe)
{
	smp_mb();
	if (waitqueue_active(&pipe->wait))
		wake_up_interruptible(&pipe->wait);
	kill_fasync(&pipe->fasync_readers, SIGIO, POLL_IN);
}

/**
 * splice_to_pipe - fill passed data into a pipe
 * @pipe:	pipe to fill
 * @spd:	data to fill
 *
 * Description:
 *    @spd contains a map of pages and len/offset tuples, along with
 *    the struct pipe_buf_operations associated with these pages. This
 *    function will link that data to the pipe.
 *
 */
ssize_t splice_to_pipe(struct pipe_inode_info *pipe,
		       struct splice_pipe_desc *spd)
{
	unsigned int spd_pages = spd->nr_pages;
	unsigned int tail = pipe->tail;
	unsigned int head = pipe->head;
	unsigned int mask = pipe->ring_size - 1;
	int ret = 0, page_nr = 0;

	if (!spd_pages)
		return 0;

	if (unlikely(!pipe->readers)) {
		send_sig(SIGPIPE, current, 0);
		ret = -EPIPE;
		goto out;
	}

	while (!pipe_full(head, tail, pipe->max_usage)) {
		struct pipe_buffer *buf = &pipe->bufs[head & mask];

		buf->page = spd->pages[page_nr];
		buf->offset = spd->partial[page_nr].offset;
		buf->len = spd->partial[page_nr].len;
		buf->private = spd->partial[page_nr].private;
		buf->ops = spd->ops;
		buf->flags = 0;

		head++;
		pipe->head = head;
		page_nr++;
		ret += buf->len;

		if (!--spd->nr_pages)
			break;
	}

	if (!ret)
		ret = -EAGAIN;

out:
	while (page_nr < spd_pages)
		spd->spd_release(spd, page_nr++);

	return ret;
}
EXPORT_SYMBOL_GPL(splice_to_pipe);

ssize_t add_to_pipe(struct pipe_inode_info *pipe, struct pipe_buffer *buf)
{
	unsigned int head = pipe->head;
	unsigned int tail = pipe->tail;
	unsigned int mask = pipe->ring_size - 1;
	int ret;

	if (unlikely(!pipe->readers)) {
		send_sig(SIGPIPE, current, 0);
		ret = -EPIPE;
	} else if (pipe_full(head, tail, pipe->max_usage)) {
		ret = -EAGAIN;
	} else {
		pipe->bufs[head & mask] = *buf;
		pipe->head = head + 1;
		return buf->len;
	}
	pipe_buf_release(pipe, buf);
	return ret;
}
EXPORT_SYMBOL(add_to_pipe);

/*
 * Check if we need to grow the arrays holding pages and partial page
 * descriptions.
 */
int splice_grow_spd(const struct pipe_inode_info *pipe, struct splice_pipe_desc *spd)
{
	unsigned int max_usage = READ_ONCE(pipe->max_usage);

	spd->nr_pages_max = max_usage;
	if (max_usage <= PIPE_DEF_BUFFERS)
		return 0;

	spd->pages = kmalloc_array(max_usage, sizeof(struct page *), GFP_KERNEL);
	spd->partial = kmalloc_array(max_usage, sizeof(struct partial_page),
				     GFP_KERNEL);

	if (spd->pages && spd->partial)
		return 0;

	kfree(spd->pages);
	kfree(spd->partial);
	return -ENOMEM;
}

void splice_shrink_spd(struct splice_pipe_desc *spd)
{
	if (spd->nr_pages_max <= PIPE_DEF_BUFFERS)
		return;

	kfree(spd->pages);
	kfree(spd->partial);
}

/**
 * generic_file_splice_read - splice data from file to a pipe
 * @in:		file to splice from
 * @ppos:	position in @in
 * @pipe:	pipe to splice to
 * @len:	number of bytes to splice
 * @flags:	splice modifier flags
 *
 * Description:
 *    Will read pages from given file and fill them into a pipe. Can be
 *    used as long as it has more or less sane ->read_iter().
 *
 */
ssize_t generic_file_splice_read(struct file *in, loff_t *ppos,
				 struct pipe_inode_info *pipe, size_t len,
				 unsigned int flags)
{
	struct iov_iter to;
	struct kiocb kiocb;
	unsigned int i_head;
	int ret;

	iov_iter_pipe(&to, READ, pipe, len);
	i_head = to.head;
	init_sync_kiocb(&kiocb, in);
	kiocb.ki_pos = *ppos;
	ret = call_read_iter(in, &kiocb, &to);
	if (ret > 0) {
		*ppos = kiocb.ki_pos;
		file_accessed(in);
	} else if (ret < 0) {
		to.head = i_head;
		to.iov_offset = 0;
		iov_iter_advance(&to, 0); /* to free what was emitted */
		/*
		 * callers of ->splice_read() expect -EAGAIN on
		 * "can't put anything in there", rather than -EFAULT.
		 */
		if (ret == -EFAULT)
			ret = -EAGAIN;
	}

	return ret;
}
EXPORT_SYMBOL(generic_file_splice_read);

const struct pipe_buf_operations default_pipe_buf_ops = {
	.confirm = generic_pipe_buf_confirm,
	.release = generic_pipe_buf_release,
	.steal = generic_pipe_buf_steal,
	.get = generic_pipe_buf_get,
};

int generic_pipe_buf_nosteal(struct pipe_inode_info *pipe,
			     struct pipe_buffer *buf)
{
	return 1;
}

/* Pipe buffer operations for a socket and similar. */
const struct pipe_buf_operations nosteal_pipe_buf_ops = {
	.confirm = generic_pipe_buf_confirm,
	.release = generic_pipe_buf_release,
	.steal = generic_pipe_buf_nosteal,
	.get = generic_pipe_buf_get,
};
EXPORT_SYMBOL(nosteal_pipe_buf_ops);

static ssize_t kernel_readv(struct file *file, const struct kvec *vec,
			    unsigned long vlen, loff_t offset)
{
	mm_segment_t old_fs;
	loff_t pos = offset;
	ssize_t res;

	old_fs = get_fs();
	set_fs(KERNEL_DS);
	/* The cast to a user pointer is valid due to the set_fs() */
	res = vfs_readv(file, (const struct iovec __user *)vec, vlen, &pos, 0);
	set_fs(old_fs);

	return res;
}

static ssize_t default_file_splice_read(struct file *in, loff_t *ppos,
				 struct pipe_inode_info *pipe, size_t len,
				 unsigned int flags)
{
	struct kvec *vec, __vec[PIPE_DEF_BUFFERS];
	struct iov_iter to;
	struct page **pages;
	unsigned int nr_pages;
	unsigned int mask;
	size_t offset, base, copied = 0;
	ssize_t res;
	int i;

	if (pipe_full(pipe->head, pipe->tail, pipe->max_usage))
		return -EAGAIN;

	/*
	 * Try to keep page boundaries matching to source pagecache ones -
	 * it probably won't be much help, but...
	 */
	offset = *ppos & ~PAGE_MASK;

	iov_iter_pipe(&to, READ, pipe, len + offset);

	res = iov_iter_get_pages_alloc(&to, &pages, len + offset, &base);
	if (res <= 0)
		return -ENOMEM;

	nr_pages = DIV_ROUND_UP(res + base, PAGE_SIZE);

	vec = __vec;
	if (nr_pages > PIPE_DEF_BUFFERS) {
		vec = kmalloc_array(nr_pages, sizeof(struct kvec), GFP_KERNEL);
		if (unlikely(!vec)) {
			res = -ENOMEM;
			goto out;
		}
	}

	mask = pipe->ring_size - 1;
	pipe->bufs[to.head & mask].offset = offset;
	pipe->bufs[to.head & mask].len -= offset;

	for (i = 0; i < nr_pages; i++) {
		size_t this_len = min_t(size_t, len, PAGE_SIZE - offset);
		vec[i].iov_base = page_address(pages[i]) + offset;
		vec[i].iov_len = this_len;
		len -= this_len;
		offset = 0;
	}

	res = kernel_readv(in, vec, nr_pages, *ppos);
	if (res > 0) {
		copied = res;
		*ppos += res;
	}

	if (vec != __vec)
		kfree(vec);
out:
	for (i = 0; i < nr_pages; i++)
		put_page(pages[i]);
	kvfree(pages);
	iov_iter_advance(&to, copied);	/* truncates and discards */
	return res;
}

/*
 * Send 'sd->len' bytes to socket from 'sd->file' at position 'sd->pos'
 * using sendpage(). Return the number of bytes sent.
 */
static int pipe_to_sendpage(struct pipe_inode_info *pipe,
			    struct pipe_buffer *buf, struct splice_desc *sd)
{
	struct file *file = sd->u.file;
	loff_t pos = sd->pos;
	int more;

	if (!likely(file->f_op->sendpage))
		return -EINVAL;

	more = (sd->flags & SPLICE_F_MORE) ? MSG_MORE : 0;

	if (sd->len < sd->total_len &&
	    pipe_occupancy(pipe->head, pipe->tail) > 1)
		more |= MSG_SENDPAGE_NOTLAST;

	return file->f_op->sendpage(file, buf->page, buf->offset,
				    sd->len, &pos, more);
}

static void wakeup_pipe_writers(struct pipe_inode_info *pipe)
{
	smp_mb();
	if (waitqueue_active(&pipe->wait))
		wake_up_interruptible(&pipe->wait);
	kill_fasync(&pipe->fasync_writers, SIGIO, POLL_OUT);
}

/**
 * splice_from_pipe_feed - feed available data from a pipe to a file
 * @pipe:	pipe to splice from
 * @sd:		information to @actor
 * @actor:	handler that splices the data
 *
 * Description:
 *    This function loops over the pipe and calls @actor to do the
 *    actual moving of a single struct pipe_buffer to the desired
 *    destination.  It returns when there's no more buffers left in
 *    the pipe or if the requested number of bytes (@sd->total_len)
 *    have been copied.  It returns a positive number (one) if the
 *    pipe needs to be filled with more data, zero if the required
 *    number of bytes have been copied and -errno on error.
 *
 *    This, together with splice_from_pipe_{begin,end,next}, may be
 *    used to implement the functionality of __splice_from_pipe() when
 *    locking is required around copying the pipe buffers to the
 *    destination.
 */
static int splice_from_pipe_feed(struct pipe_inode_info *pipe, struct splice_desc *sd,
			  splice_actor *actor)
{
	unsigned int head = pipe->head;
	unsigned int tail = pipe->tail;
	unsigned int mask = pipe->ring_size - 1;
	int ret;

	while (!pipe_empty(tail, head)) {
		struct pipe_buffer *buf = &pipe->bufs[tail & mask];

		sd->len = buf->len;
		if (sd->len > sd->total_len)
			sd->len = sd->total_len;

		ret = pipe_buf_confirm(pipe, buf);
		if (unlikely(ret)) {
			if (ret == -ENODATA)
				ret = 0;
			return ret;
		}

		ret = actor(pipe, buf, sd);
		if (ret <= 0)
			return ret;

		buf->offset += ret;
		buf->len -= ret;

		sd->num_spliced += ret;
		sd->len -= ret;
		sd->pos += ret;
		sd->total_len -= ret;

		if (!buf->len) {
			pipe_buf_release(pipe, buf);
			tail++;
			pipe->tail = tail;
			if (pipe->files)
				sd->need_wakeup = true;
		}

		if (!sd->total_len)
			return 0;
	}

	return 1;
}

/**
 * splice_from_pipe_next - wait for some data to splice from
 * @pipe:	pipe to splice from
 * @sd:		information about the splice operation
 *
 * Description:
 *    This function will wait for some data and return a positive
 *    value (one) if pipe buffers are available.  It will return zero
 *    or -errno if no more data needs to be spliced.
 */
static int splice_from_pipe_next(struct pipe_inode_info *pipe, struct splice_desc *sd)
{
	/*
	 * Check for signal early to make process killable when there are
	 * always buffers available
	 */
	if (signal_pending(current))
		return -ERESTARTSYS;

	while (pipe_empty(pipe->head, pipe->tail)) {
		if (!pipe->writers)
			return 0;

		if (!pipe->waiting_writers && sd->num_spliced)
			return 0;

		if (sd->flags & SPLICE_F_NONBLOCK)
			return -EAGAIN;

		if (signal_pending(current))
			return -ERESTARTSYS;

		if (sd->need_wakeup) {
			wakeup_pipe_writers(pipe);
			sd->need_wakeup = false;
		}

		pipe_wait(pipe);
	}

	return 1;
}

/**
 * splice_from_pipe_begin - start splicing from pipe
 * @sd:		information about the splice operation
 *
 * Description:
 *    This function should be called before a loop containing
 *    splice_from_pipe_next() and splice_from_pipe_feed() to
 *    initialize the necessary fields of @sd.
 */
static void splice_from_pipe_begin(struct splice_desc *sd)
{
	sd->num_spliced = 0;
	sd->need_wakeup = false;
}

/**
 * splice_from_pipe_end - finish splicing from pipe
 * @pipe:	pipe to splice from
 * @sd:		information about the splice operation
 *
 * Description:
 *    This function will wake up pipe writers if necessary.  It should
 *    be called after a loop containing splice_from_pipe_next() and
 *    splice_from_pipe_feed().
 */
static void splice_from_pipe_end(struct pipe_inode_info *pipe, struct splice_desc *sd)
{
	if (sd->need_wakeup)
		wakeup_pipe_writers(pipe);
}

/**
 * __splice_from_pipe - splice data from a pipe to given actor
 * @pipe:	pipe to splice from
 * @sd:		information to @actor
 * @actor:	handler that splices the data
 *
 * Description:
 *    This function does little more than loop over the pipe and call
 *    @actor to do the actual moving of a single struct pipe_buffer to
 *    the desired destination. See pipe_to_file, pipe_to_sendpage, or
 *    pipe_to_user.
 *
 */
ssize_t __splice_from_pipe(struct pipe_inode_info *pipe, struct splice_desc *sd,
			   splice_actor *actor)
{
	int ret;

	splice_from_pipe_begin(sd);
	do {
		cond_resched();
		ret = splice_from_pipe_next(pipe, sd);
		if (ret > 0)
			ret = splice_from_pipe_feed(pipe, sd, actor);
	} while (ret > 0);
	splice_from_pipe_end(pipe, sd);

	return sd->num_spliced ? sd->num_spliced : ret;
}
EXPORT_SYMBOL(__splice_from_pipe);

/**
 * splice_from_pipe - splice data from a pipe to a file
 * @pipe:	pipe to splice from
 * @out:	file to splice to
 * @ppos:	position in @out
 * @len:	how many bytes to splice
 * @flags:	splice modifier flags
 * @actor:	handler that splices the data
 *
 * Description:
 *    See __splice_from_pipe. This function locks the pipe inode,
 *    otherwise it's identical to __splice_from_pipe().
 *
 */
ssize_t splice_from_pipe(struct pipe_inode_info *pipe, struct file *out,
			 loff_t *ppos, size_t len, unsigned int flags,
			 splice_actor *actor)
{
	ssize_t ret;
	struct splice_desc sd = {
		.total_len = len,
		.flags = flags,
		.pos = *ppos,
		.u.file = out,
	};

	pipe_lock(pipe);
	ret = __splice_from_pipe(pipe, &sd, actor);
	pipe_unlock(pipe);

	return ret;
}

/**
 * iter_file_splice_write - splice data from a pipe to a file
 * @pipe:	pipe info
 * @out:	file to write to
 * @ppos:	position in @out
 * @len:	number of bytes to splice
 * @flags:	splice modifier flags
 *
 * Description:
 *    Will either move or copy pages (determined by @flags options) from
 *    the given pipe inode to the given file.
 *    This one is ->write_iter-based.
 *
 */
ssize_t
iter_file_splice_write(struct pipe_inode_info *pipe, struct file *out,
			  loff_t *ppos, size_t len, unsigned int flags)
{
	struct splice_desc sd = {
		.total_len = len,
		.flags = flags,
		.pos = *ppos,
		.u.file = out,
	};
	int nbufs = pipe->max_usage;
	struct bio_vec *array = kcalloc(nbufs, sizeof(struct bio_vec),
					GFP_KERNEL);
	ssize_t ret;

	if (unlikely(!array))
		return -ENOMEM;

	pipe_lock(pipe);

	splice_from_pipe_begin(&sd);
	while (sd.total_len) {
		struct iov_iter from;
		unsigned int head = pipe->head;
		unsigned int tail = pipe->tail;
		unsigned int mask = pipe->ring_size - 1;
		size_t left;
		int n;

		ret = splice_from_pipe_next(pipe, &sd);
		if (ret <= 0)
			break;

		if (unlikely(nbufs < pipe->max_usage)) {
			kfree(array);
			nbufs = pipe->max_usage;
			array = kcalloc(nbufs, sizeof(struct bio_vec),
					GFP_KERNEL);
			if (!array) {
				ret = -ENOMEM;
				break;
			}
		}

		/* build the vector */
		left = sd.total_len;
		for (n = 0; !pipe_empty(head, tail) && left && n < nbufs; tail++, n++) {
			struct pipe_buffer *buf = &pipe->bufs[tail & mask];
			size_t this_len = buf->len;

			if (this_len > left)
				this_len = left;

			ret = pipe_buf_confirm(pipe, buf);
			if (unlikely(ret)) {
				if (ret == -ENODATA)
					ret = 0;
				goto done;
			}

			array[n].bv_page = buf->page;
			array[n].bv_len = this_len;
			array[n].bv_offset = buf->offset;
			left -= this_len;
		}

		iov_iter_bvec(&from, WRITE, array, n, sd.total_len - left);
		ret = vfs_iter_write(out, &from, &sd.pos, 0);
		if (ret <= 0)
			break;

		sd.num_spliced += ret;
		sd.total_len -= ret;
		*ppos = sd.pos;

		/* dismiss the fully eaten buffers, adjust the partial one */
		tail = pipe->tail;
		while (ret) {
			struct pipe_buffer *buf = &pipe->bufs[tail & mask];
			if (ret >= buf->len) {
				ret -= buf->len;
				buf->len = 0;
				pipe_buf_release(pipe, buf);
				tail++;
				pipe->tail = tail;
				if (pipe->files)
					sd.need_wakeup = true;
			} else {
				buf->offset += ret;
				buf->len -= ret;
				ret = 0;
			}
		}
	}
done:
	kfree(array);
	splice_from_pipe_end(pipe, &sd);

	pipe_unlock(pipe);

	if (sd.num_spliced)
		ret = sd.num_spliced;

	return ret;
}

EXPORT_SYMBOL(iter_file_splice_write);

static int write_pipe_buf(struct pipe_inode_info *pipe, struct pipe_buffer *buf,
			  struct splice_desc *sd)
{
	int ret;
	void *data;
	loff_t tmp = sd->pos;

	data = kmap(buf->page);
	ret = __kernel_write(sd->u.file, data + buf->offset, sd->len, &tmp);
	kunmap(buf->page);

	return ret;
}

static ssize_t default_file_splice_write(struct pipe_inode_info *pipe,
					 struct file *out, loff_t *ppos,
					 size_t len, unsigned int flags)
{
	ssize_t ret;

	ret = splice_from_pipe(pipe, out, ppos, len, flags, write_pipe_buf);
	if (ret > 0)
		*ppos += ret;

	return ret;
}

/**
 * generic_splice_sendpage - splice data from a pipe to a socket
 * @pipe:	pipe to splice from
 * @out:	socket to write to
 * @ppos:	position in @out
 * @len:	number of bytes to splice
 * @flags:	splice modifier flags
 *
 * Description:
 *    Will send @len bytes from the pipe to a network socket. No data copying
 *    is involved.
 *
 */
ssize_t generic_splice_sendpage(struct pipe_inode_info *pipe, struct file *out,
				loff_t *ppos, size_t len, unsigned int flags)
{
	return splice_from_pipe(pipe, out, ppos, len, flags, pipe_to_sendpage);
}

EXPORT_SYMBOL(generic_splice_sendpage);

/*
 * Attempt to initiate a splice from pipe to file.
 */
static long do_splice_from(struct pipe_inode_info *pipe, struct file *out,
			   loff_t *ppos, size_t len, unsigned int flags)
{
	ssize_t (*splice_write)(struct pipe_inode_info *, struct file *,
				loff_t *, size_t, unsigned int);

	if (out->f_op->splice_write)
		splice_write = out->f_op->splice_write;
	else
		splice_write = default_file_splice_write;

	return splice_write(pipe, out, ppos, len, flags);
}

/*
 * Attempt to initiate a splice from a file to a pipe.
 */
static long do_splice_to(struct file *in, loff_t *ppos,
			 struct pipe_inode_info *pipe, size_t len,
			 unsigned int flags)
{
	ssize_t (*splice_read)(struct file *, loff_t *,
			       struct pipe_inode_info *, size_t, unsigned int);
	int ret;

	if (unlikely(!(in->f_mode & FMODE_READ)))
		return -EBADF;

	ret = rw_verify_area(READ, in, ppos, len);
	if (unlikely(ret < 0))
		return ret;

	if (unlikely(len > MAX_RW_COUNT))
		len = MAX_RW_COUNT;

	if (in->f_op->splice_read)
		splice_read = in->f_op->splice_read;
	else
		splice_read = default_file_splice_read;

	return splice_read(in, ppos, pipe, len, flags);
}

/**
 * splice_direct_to_actor - splices data directly between two non-pipes
 * @in:		file to splice from
 * @sd:		actor information on where to splice to
 * @actor:	handles the data splicing
 *
 * Description:
 *    This is a special case helper to splice directly between two
 *    points, without requiring an explicit pipe. Internally an allocated
 *    pipe is cached in the process, and reused during the lifetime of
 *    that process.
 *
 */
ssize_t splice_direct_to_actor(struct file *in, struct splice_desc *sd,
			       splice_direct_actor *actor)
{
	struct pipe_inode_info *pipe;
	long ret, bytes;
	umode_t i_mode;
	size_t len;
	int i, flags, more;

	/*
	 * We require the input being a regular file, as we don't want to
	 * randomly drop data for eg socket -> socket splicing. Use the
	 * piped splicing for that!
	 */
	i_mode = file_inode(in)->i_mode;
	if (unlikely(!S_ISREG(i_mode) && !S_ISBLK(i_mode)))
		return -EINVAL;

	/*
	 * neither in nor out is a pipe, setup an internal pipe attached to
	 * 'out' and transfer the wanted data from 'in' to 'out' through that
	 */
	pipe = current->splice_pipe;
	if (unlikely(!pipe)) {
		pipe = alloc_pipe_info();
		if (!pipe)
			return -ENOMEM;

		/*
		 * We don't have an immediate reader, but we'll read the stuff
		 * out of the pipe right after the splice_to_pipe(). So set
		 * PIPE_READERS appropriately.
		 */
		pipe->readers = 1;

		current->splice_pipe = pipe;
	}

	/*
	 * Do the splice.
	 */
	ret = 0;
	bytes = 0;
	len = sd->total_len;
	flags = sd->flags;

	/*
	 * Don't block on output, we have to drain the direct pipe.
	 */
	sd->flags &= ~SPLICE_F_NONBLOCK;
	more = sd->flags & SPLICE_F_MORE;

	WARN_ON_ONCE(!pipe_empty(pipe->head, pipe->tail));

	while (len) {
<<<<<<< HEAD
		unsigned int pipe_pages;
=======
		unsigned int p_space;
>>>>>>> 3c0edea9
		size_t read_len;
		loff_t pos = sd->pos, prev_pos = pos;

		/* Don't try to read more the pipe has space for. */
<<<<<<< HEAD
		pipe_pages = pipe->buffers - pipe->nrbufs;
		read_len = min(len, (size_t)pipe_pages << PAGE_SHIFT);
=======
		p_space = pipe->max_usage -
			pipe_occupancy(pipe->head, pipe->tail);
		read_len = min_t(size_t, len, p_space << PAGE_SHIFT);
>>>>>>> 3c0edea9
		ret = do_splice_to(in, &pos, pipe, read_len, flags);
		if (unlikely(ret <= 0))
			goto out_release;

		read_len = ret;
		sd->total_len = read_len;

		/*
		 * If more data is pending, set SPLICE_F_MORE
		 * If this is the last data and SPLICE_F_MORE was not set
		 * initially, clears it.
		 */
		if (read_len < len)
			sd->flags |= SPLICE_F_MORE;
		else if (!more)
			sd->flags &= ~SPLICE_F_MORE;
		/*
		 * NOTE: nonblocking mode only applies to the input. We
		 * must not do the output in nonblocking mode as then we
		 * could get stuck data in the internal pipe:
		 */
		ret = actor(pipe, sd);
		if (unlikely(ret <= 0)) {
			sd->pos = prev_pos;
			goto out_release;
		}

		bytes += ret;
		len -= ret;
		sd->pos = pos;

		if (ret < read_len) {
			sd->pos = prev_pos + ret;
			goto out_release;
		}
	}

done:
	pipe->tail = pipe->head = 0;
	file_accessed(in);
	return bytes;

out_release:
	/*
	 * If we did an incomplete transfer we must release
	 * the pipe buffers in question:
	 */
	for (i = 0; i < pipe->ring_size; i++) {
		struct pipe_buffer *buf = &pipe->bufs[i];

		if (buf->ops)
			pipe_buf_release(pipe, buf);
	}

	if (!bytes)
		bytes = ret;

	goto done;
}
EXPORT_SYMBOL(splice_direct_to_actor);

static int direct_splice_actor(struct pipe_inode_info *pipe,
			       struct splice_desc *sd)
{
	struct file *file = sd->u.file;

	return do_splice_from(pipe, file, sd->opos, sd->total_len,
			      sd->flags);
}

/**
 * do_splice_direct - splices data directly between two files
 * @in:		file to splice from
 * @ppos:	input file offset
 * @out:	file to splice to
 * @opos:	output file offset
 * @len:	number of bytes to splice
 * @flags:	splice modifier flags
 *
 * Description:
 *    For use by do_sendfile(). splice can easily emulate sendfile, but
 *    doing it in the application would incur an extra system call
 *    (splice in + splice out, as compared to just sendfile()). So this helper
 *    can splice directly through a process-private pipe.
 *
 */
long do_splice_direct(struct file *in, loff_t *ppos, struct file *out,
		      loff_t *opos, size_t len, unsigned int flags)
{
	struct splice_desc sd = {
		.len		= len,
		.total_len	= len,
		.flags		= flags,
		.pos		= *ppos,
		.u.file		= out,
		.opos		= opos,
	};
	long ret;

	if (unlikely(!(out->f_mode & FMODE_WRITE)))
		return -EBADF;

	if (unlikely(out->f_flags & O_APPEND))
		return -EINVAL;

	ret = rw_verify_area(WRITE, out, opos, len);
	if (unlikely(ret < 0))
		return ret;

	ret = splice_direct_to_actor(in, &sd, direct_splice_actor);
	if (ret > 0)
		*ppos = sd.pos;

	return ret;
}
EXPORT_SYMBOL(do_splice_direct);

static int wait_for_space(struct pipe_inode_info *pipe, unsigned flags)
{
	for (;;) {
		if (unlikely(!pipe->readers)) {
			send_sig(SIGPIPE, current, 0);
			return -EPIPE;
		}
		if (!pipe_full(pipe->head, pipe->tail, pipe->max_usage))
			return 0;
		if (flags & SPLICE_F_NONBLOCK)
			return -EAGAIN;
		if (signal_pending(current))
			return -ERESTARTSYS;
		pipe->waiting_writers++;
		pipe_wait(pipe);
		pipe->waiting_writers--;
	}
}

static int splice_pipe_to_pipe(struct pipe_inode_info *ipipe,
			       struct pipe_inode_info *opipe,
			       size_t len, unsigned int flags);

/*
 * Determine where to splice to/from.
 */
static long do_splice(struct file *in, loff_t __user *off_in,
		      struct file *out, loff_t __user *off_out,
		      size_t len, unsigned int flags)
{
	struct pipe_inode_info *ipipe;
	struct pipe_inode_info *opipe;
	loff_t offset;
	long ret;

	ipipe = get_pipe_info(in);
	opipe = get_pipe_info(out);

	if (ipipe && opipe) {
		if (off_in || off_out)
			return -ESPIPE;

		if (!(in->f_mode & FMODE_READ))
			return -EBADF;

		if (!(out->f_mode & FMODE_WRITE))
			return -EBADF;

		/* Splicing to self would be fun, but... */
		if (ipipe == opipe)
			return -EINVAL;

		if ((in->f_flags | out->f_flags) & O_NONBLOCK)
			flags |= SPLICE_F_NONBLOCK;

		return splice_pipe_to_pipe(ipipe, opipe, len, flags);
	}

	if (ipipe) {
		if (off_in)
			return -ESPIPE;
		if (off_out) {
			if (!(out->f_mode & FMODE_PWRITE))
				return -EINVAL;
			if (copy_from_user(&offset, off_out, sizeof(loff_t)))
				return -EFAULT;
		} else {
			offset = out->f_pos;
		}

		if (unlikely(!(out->f_mode & FMODE_WRITE)))
			return -EBADF;

		if (unlikely(out->f_flags & O_APPEND))
			return -EINVAL;

		ret = rw_verify_area(WRITE, out, &offset, len);
		if (unlikely(ret < 0))
			return ret;

		if (in->f_flags & O_NONBLOCK)
			flags |= SPLICE_F_NONBLOCK;

		file_start_write(out);
		ret = do_splice_from(ipipe, out, &offset, len, flags);
		file_end_write(out);

		if (!off_out)
			out->f_pos = offset;
		else if (copy_to_user(off_out, &offset, sizeof(loff_t)))
			ret = -EFAULT;

		return ret;
	}

	if (opipe) {
		if (off_out)
			return -ESPIPE;
		if (off_in) {
			if (!(in->f_mode & FMODE_PREAD))
				return -EINVAL;
			if (copy_from_user(&offset, off_in, sizeof(loff_t)))
				return -EFAULT;
		} else {
			offset = in->f_pos;
		}

		if (out->f_flags & O_NONBLOCK)
			flags |= SPLICE_F_NONBLOCK;

		pipe_lock(opipe);
		ret = wait_for_space(opipe, flags);
		if (!ret) {
			unsigned int pipe_pages;

			/* Don't try to read more the pipe has space for. */
			pipe_pages = opipe->buffers - opipe->nrbufs;
			len = min(len, (size_t)pipe_pages << PAGE_SHIFT);

			ret = do_splice_to(in, &offset, opipe, len, flags);
		}
		pipe_unlock(opipe);
		if (ret > 0)
			wakeup_pipe_readers(opipe);
		if (!off_in)
			in->f_pos = offset;
		else if (copy_to_user(off_in, &offset, sizeof(loff_t)))
			ret = -EFAULT;

		return ret;
	}

	return -EINVAL;
}

static int iter_to_pipe(struct iov_iter *from,
			struct pipe_inode_info *pipe,
			unsigned flags)
{
	struct pipe_buffer buf = {
		.ops = &user_page_pipe_buf_ops,
		.flags = flags
	};
	size_t total = 0;
	int ret = 0;
	bool failed = false;

	while (iov_iter_count(from) && !failed) {
		struct page *pages[16];
		ssize_t copied;
		size_t start;
		int n;

		copied = iov_iter_get_pages(from, pages, ~0UL, 16, &start);
		if (copied <= 0) {
			ret = copied;
			break;
		}

		for (n = 0; copied; n++, start = 0) {
			int size = min_t(int, copied, PAGE_SIZE - start);
			if (!failed) {
				buf.page = pages[n];
				buf.offset = start;
				buf.len = size;
				ret = add_to_pipe(pipe, &buf);
				if (unlikely(ret < 0)) {
					failed = true;
				} else {
					iov_iter_advance(from, ret);
					total += ret;
				}
			} else {
				put_page(pages[n]);
			}
			copied -= size;
		}
	}
	return total ? total : ret;
}

static int pipe_to_user(struct pipe_inode_info *pipe, struct pipe_buffer *buf,
			struct splice_desc *sd)
{
	int n = copy_page_to_iter(buf->page, buf->offset, sd->len, sd->u.data);
	return n == sd->len ? n : -EFAULT;
}

/*
 * For lack of a better implementation, implement vmsplice() to userspace
 * as a simple copy of the pipes pages to the user iov.
 */
static long vmsplice_to_user(struct file *file, struct iov_iter *iter,
			     unsigned int flags)
{
	struct pipe_inode_info *pipe = get_pipe_info(file);
	struct splice_desc sd = {
		.total_len = iov_iter_count(iter),
		.flags = flags,
		.u.data = iter
	};
	long ret = 0;

	if (!pipe)
		return -EBADF;

	if (sd.total_len) {
		pipe_lock(pipe);
		ret = __splice_from_pipe(pipe, &sd, pipe_to_user);
		pipe_unlock(pipe);
	}

	return ret;
}

/*
 * vmsplice splices a user address range into a pipe. It can be thought of
 * as splice-from-memory, where the regular splice is splice-from-file (or
 * to file). In both cases the output is a pipe, naturally.
 */
static long vmsplice_to_pipe(struct file *file, struct iov_iter *iter,
			     unsigned int flags)
{
	struct pipe_inode_info *pipe;
	long ret = 0;
	unsigned buf_flag = 0;

	if (flags & SPLICE_F_GIFT)
		buf_flag = PIPE_BUF_FLAG_GIFT;

	pipe = get_pipe_info(file);
	if (!pipe)
		return -EBADF;

	pipe_lock(pipe);
	ret = wait_for_space(pipe, flags);
	if (!ret)
		ret = iter_to_pipe(iter, pipe, buf_flag);
	pipe_unlock(pipe);
	if (ret > 0)
		wakeup_pipe_readers(pipe);
	return ret;
}

static int vmsplice_type(struct fd f, int *type)
{
	if (!f.file)
		return -EBADF;
	if (f.file->f_mode & FMODE_WRITE) {
		*type = WRITE;
	} else if (f.file->f_mode & FMODE_READ) {
		*type = READ;
	} else {
		fdput(f);
		return -EBADF;
	}
	return 0;
}

/*
 * Note that vmsplice only really supports true splicing _from_ user memory
 * to a pipe, not the other way around. Splicing from user memory is a simple
 * operation that can be supported without any funky alignment restrictions
 * or nasty vm tricks. We simply map in the user memory and fill them into
 * a pipe. The reverse isn't quite as easy, though. There are two possible
 * solutions for that:
 *
 *	- memcpy() the data internally, at which point we might as well just
 *	  do a regular read() on the buffer anyway.
 *	- Lots of nasty vm tricks, that are neither fast nor flexible (it
 *	  has restriction limitations on both ends of the pipe).
 *
 * Currently we punt and implement it as a normal copy, see pipe_to_user().
 *
 */
static long do_vmsplice(struct file *f, struct iov_iter *iter, unsigned int flags)
{
	if (unlikely(flags & ~SPLICE_F_ALL))
		return -EINVAL;

	if (!iov_iter_count(iter))
		return 0;

	if (iov_iter_rw(iter) == WRITE)
		return vmsplice_to_pipe(f, iter, flags);
	else
		return vmsplice_to_user(f, iter, flags);
}

SYSCALL_DEFINE4(vmsplice, int, fd, const struct iovec __user *, uiov,
		unsigned long, nr_segs, unsigned int, flags)
{
	struct iovec iovstack[UIO_FASTIOV];
	struct iovec *iov = iovstack;
	struct iov_iter iter;
	ssize_t error;
	struct fd f;
	int type;

	f = fdget(fd);
	error = vmsplice_type(f, &type);
	if (error)
		return error;

	error = import_iovec(type, uiov, nr_segs,
			     ARRAY_SIZE(iovstack), &iov, &iter);
	if (error >= 0) {
		error = do_vmsplice(f.file, &iter, flags);
		kfree(iov);
	}
	fdput(f);
	return error;
}

#ifdef CONFIG_COMPAT
COMPAT_SYSCALL_DEFINE4(vmsplice, int, fd, const struct compat_iovec __user *, iov32,
		    unsigned int, nr_segs, unsigned int, flags)
{
	struct iovec iovstack[UIO_FASTIOV];
	struct iovec *iov = iovstack;
	struct iov_iter iter;
	ssize_t error;
	struct fd f;
	int type;

	f = fdget(fd);
	error = vmsplice_type(f, &type);
	if (error)
		return error;

	error = compat_import_iovec(type, iov32, nr_segs,
			     ARRAY_SIZE(iovstack), &iov, &iter);
	if (error >= 0) {
		error = do_vmsplice(f.file, &iter, flags);
		kfree(iov);
	}
	fdput(f);
	return error;
}
#endif

SYSCALL_DEFINE6(splice, int, fd_in, loff_t __user *, off_in,
		int, fd_out, loff_t __user *, off_out,
		size_t, len, unsigned int, flags)
{
	struct fd in, out;
	long error;

	if (unlikely(!len))
		return 0;

	if (unlikely(flags & ~SPLICE_F_ALL))
		return -EINVAL;

	error = -EBADF;
	in = fdget(fd_in);
	if (in.file) {
		if (in.file->f_mode & FMODE_READ) {
			out = fdget(fd_out);
			if (out.file) {
				if (out.file->f_mode & FMODE_WRITE)
					error = do_splice(in.file, off_in,
							  out.file, off_out,
							  len, flags);
				fdput(out);
			}
		}
		fdput(in);
	}
	return error;
}

/*
 * Make sure there's data to read. Wait for input if we can, otherwise
 * return an appropriate error.
 */
static int ipipe_prep(struct pipe_inode_info *pipe, unsigned int flags)
{
	int ret;

	/*
	 * Check the pipe occupancy without the inode lock first. This function
	 * is speculative anyways, so missing one is ok.
	 */
	if (!pipe_empty(pipe->head, pipe->tail))
		return 0;

	ret = 0;
	pipe_lock(pipe);

	while (pipe_empty(pipe->head, pipe->tail)) {
		if (signal_pending(current)) {
			ret = -ERESTARTSYS;
			break;
		}
		if (!pipe->writers)
			break;
		if (!pipe->waiting_writers) {
			if (flags & SPLICE_F_NONBLOCK) {
				ret = -EAGAIN;
				break;
			}
		}
		pipe_wait(pipe);
	}

	pipe_unlock(pipe);
	return ret;
}

/*
 * Make sure there's writeable room. Wait for room if we can, otherwise
 * return an appropriate error.
 */
static int opipe_prep(struct pipe_inode_info *pipe, unsigned int flags)
{
	int ret;

	/*
	 * Check pipe occupancy without the inode lock first. This function
	 * is speculative anyways, so missing one is ok.
	 */
	if (pipe_full(pipe->head, pipe->tail, pipe->max_usage))
		return 0;

	ret = 0;
	pipe_lock(pipe);

	while (pipe_full(pipe->head, pipe->tail, pipe->max_usage)) {
		if (!pipe->readers) {
			send_sig(SIGPIPE, current, 0);
			ret = -EPIPE;
			break;
		}
		if (flags & SPLICE_F_NONBLOCK) {
			ret = -EAGAIN;
			break;
		}
		if (signal_pending(current)) {
			ret = -ERESTARTSYS;
			break;
		}
		pipe->waiting_writers++;
		pipe_wait(pipe);
		pipe->waiting_writers--;
	}

	pipe_unlock(pipe);
	return ret;
}

/*
 * Splice contents of ipipe to opipe.
 */
static int splice_pipe_to_pipe(struct pipe_inode_info *ipipe,
			       struct pipe_inode_info *opipe,
			       size_t len, unsigned int flags)
{
	struct pipe_buffer *ibuf, *obuf;
	unsigned int i_head, o_head;
	unsigned int i_tail, o_tail;
	unsigned int i_mask, o_mask;
	int ret = 0;
	bool input_wakeup = false;


retry:
	ret = ipipe_prep(ipipe, flags);
	if (ret)
		return ret;

	ret = opipe_prep(opipe, flags);
	if (ret)
		return ret;

	/*
	 * Potential ABBA deadlock, work around it by ordering lock
	 * grabbing by pipe info address. Otherwise two different processes
	 * could deadlock (one doing tee from A -> B, the other from B -> A).
	 */
	pipe_double_lock(ipipe, opipe);

	i_tail = ipipe->tail;
	i_mask = ipipe->ring_size - 1;
	o_head = opipe->head;
	o_mask = opipe->ring_size - 1;

	do {
		size_t o_len;

		if (!opipe->readers) {
			send_sig(SIGPIPE, current, 0);
			if (!ret)
				ret = -EPIPE;
			break;
		}

		i_head = ipipe->head;
		o_tail = opipe->tail;

		if (pipe_empty(i_head, i_tail) && !ipipe->writers)
			break;

		/*
		 * Cannot make any progress, because either the input
		 * pipe is empty or the output pipe is full.
		 */
		if (pipe_empty(i_head, i_tail) ||
		    pipe_full(o_head, o_tail, opipe->max_usage)) {
			/* Already processed some buffers, break */
			if (ret)
				break;

			if (flags & SPLICE_F_NONBLOCK) {
				ret = -EAGAIN;
				break;
			}

			/*
			 * We raced with another reader/writer and haven't
			 * managed to process any buffers.  A zero return
			 * value means EOF, so retry instead.
			 */
			pipe_unlock(ipipe);
			pipe_unlock(opipe);
			goto retry;
		}

		ibuf = &ipipe->bufs[i_tail & i_mask];
		obuf = &opipe->bufs[o_head & o_mask];

		if (len >= ibuf->len) {
			/*
			 * Simply move the whole buffer from ipipe to opipe
			 */
			*obuf = *ibuf;
			ibuf->ops = NULL;
			i_tail++;
			ipipe->tail = i_tail;
			input_wakeup = true;
			o_len = obuf->len;
			o_head++;
			opipe->head = o_head;
		} else {
			/*
			 * Get a reference to this pipe buffer,
			 * so we can copy the contents over.
			 */
			if (!pipe_buf_get(ipipe, ibuf)) {
				if (ret == 0)
					ret = -EFAULT;
				break;
			}
			*obuf = *ibuf;

			/*
			 * Don't inherit the gift flag, we need to
			 * prevent multiple steals of this page.
			 */
			obuf->flags &= ~PIPE_BUF_FLAG_GIFT;

			pipe_buf_mark_unmergeable(obuf);

			obuf->len = len;
			ibuf->offset += len;
			ibuf->len -= len;
			o_len = len;
			o_head++;
			opipe->head = o_head;
		}
		ret += o_len;
		len -= o_len;
	} while (len);

	pipe_unlock(ipipe);
	pipe_unlock(opipe);

	/*
	 * If we put data in the output pipe, wakeup any potential readers.
	 */
	if (ret > 0)
		wakeup_pipe_readers(opipe);

	if (input_wakeup)
		wakeup_pipe_writers(ipipe);

	return ret;
}

/*
 * Link contents of ipipe to opipe.
 */
static int link_pipe(struct pipe_inode_info *ipipe,
		     struct pipe_inode_info *opipe,
		     size_t len, unsigned int flags)
{
	struct pipe_buffer *ibuf, *obuf;
	unsigned int i_head, o_head;
	unsigned int i_tail, o_tail;
	unsigned int i_mask, o_mask;
	int ret = 0;

	/*
	 * Potential ABBA deadlock, work around it by ordering lock
	 * grabbing by pipe info address. Otherwise two different processes
	 * could deadlock (one doing tee from A -> B, the other from B -> A).
	 */
	pipe_double_lock(ipipe, opipe);

	i_tail = ipipe->tail;
	i_mask = ipipe->ring_size - 1;
	o_head = opipe->head;
	o_mask = opipe->ring_size - 1;

	do {
		if (!opipe->readers) {
			send_sig(SIGPIPE, current, 0);
			if (!ret)
				ret = -EPIPE;
			break;
		}

		i_head = ipipe->head;
		o_tail = opipe->tail;

		/*
		 * If we have iterated all input buffers or run out of
		 * output room, break.
		 */
		if (pipe_empty(i_head, i_tail) ||
		    pipe_full(o_head, o_tail, opipe->max_usage))
			break;

		ibuf = &ipipe->bufs[i_tail & i_mask];
		obuf = &opipe->bufs[o_head & o_mask];

		/*
		 * Get a reference to this pipe buffer,
		 * so we can copy the contents over.
		 */
		if (!pipe_buf_get(ipipe, ibuf)) {
			if (ret == 0)
				ret = -EFAULT;
			break;
		}

		*obuf = *ibuf;

		/*
		 * Don't inherit the gift flag, we need to
		 * prevent multiple steals of this page.
		 */
		obuf->flags &= ~PIPE_BUF_FLAG_GIFT;

		pipe_buf_mark_unmergeable(obuf);

		if (obuf->len > len)
			obuf->len = len;
		ret += obuf->len;
		len -= obuf->len;

		o_head++;
		opipe->head = o_head;
		i_tail++;
	} while (len);

	/*
	 * return EAGAIN if we have the potential of some data in the
	 * future, otherwise just return 0
	 */
	if (!ret && ipipe->waiting_writers && (flags & SPLICE_F_NONBLOCK))
		ret = -EAGAIN;

	pipe_unlock(ipipe);
	pipe_unlock(opipe);

	/*
	 * If we put data in the output pipe, wakeup any potential readers.
	 */
	if (ret > 0)
		wakeup_pipe_readers(opipe);

	return ret;
}

/*
 * This is a tee(1) implementation that works on pipes. It doesn't copy
 * any data, it simply references the 'in' pages on the 'out' pipe.
 * The 'flags' used are the SPLICE_F_* variants, currently the only
 * applicable one is SPLICE_F_NONBLOCK.
 */
static long do_tee(struct file *in, struct file *out, size_t len,
		   unsigned int flags)
{
	struct pipe_inode_info *ipipe = get_pipe_info(in);
	struct pipe_inode_info *opipe = get_pipe_info(out);
	int ret = -EINVAL;

	/*
	 * Duplicate the contents of ipipe to opipe without actually
	 * copying the data.
	 */
	if (ipipe && opipe && ipipe != opipe) {
		if ((in->f_flags | out->f_flags) & O_NONBLOCK)
			flags |= SPLICE_F_NONBLOCK;

		/*
		 * Keep going, unless we encounter an error. The ipipe/opipe
		 * ordering doesn't really matter.
		 */
		ret = ipipe_prep(ipipe, flags);
		if (!ret) {
			ret = opipe_prep(opipe, flags);
			if (!ret)
				ret = link_pipe(ipipe, opipe, len, flags);
		}
	}

	return ret;
}

SYSCALL_DEFINE4(tee, int, fdin, int, fdout, size_t, len, unsigned int, flags)
{
	struct fd in;
	int error;

	if (unlikely(flags & ~SPLICE_F_ALL))
		return -EINVAL;

	if (unlikely(!len))
		return 0;

	error = -EBADF;
	in = fdget(fdin);
	if (in.file) {
		if (in.file->f_mode & FMODE_READ) {
			struct fd out = fdget(fdout);
			if (out.file) {
				if (out.file->f_mode & FMODE_WRITE)
					error = do_tee(in.file, out.file,
							len, flags);
				fdput(out);
			}
		}
 		fdput(in);
 	}

	return error;
}<|MERGE_RESOLUTION|>--- conflicted
+++ resolved
@@ -958,23 +958,14 @@
 	WARN_ON_ONCE(!pipe_empty(pipe->head, pipe->tail));
 
 	while (len) {
-<<<<<<< HEAD
-		unsigned int pipe_pages;
-=======
 		unsigned int p_space;
->>>>>>> 3c0edea9
 		size_t read_len;
 		loff_t pos = sd->pos, prev_pos = pos;
 
 		/* Don't try to read more the pipe has space for. */
-<<<<<<< HEAD
-		pipe_pages = pipe->buffers - pipe->nrbufs;
-		read_len = min(len, (size_t)pipe_pages << PAGE_SHIFT);
-=======
 		p_space = pipe->max_usage -
 			pipe_occupancy(pipe->head, pipe->tail);
 		read_len = min_t(size_t, len, p_space << PAGE_SHIFT);
->>>>>>> 3c0edea9
 		ret = do_splice_to(in, &pos, pipe, read_len, flags);
 		if (unlikely(ret <= 0))
 			goto out_release;
@@ -1205,11 +1196,11 @@
 		pipe_lock(opipe);
 		ret = wait_for_space(opipe, flags);
 		if (!ret) {
-			unsigned int pipe_pages;
+			unsigned int p_space;
 
 			/* Don't try to read more the pipe has space for. */
-			pipe_pages = opipe->buffers - opipe->nrbufs;
-			len = min(len, (size_t)pipe_pages << PAGE_SHIFT);
+			p_space = opipe->max_usage - pipe_occupancy(opipe->head, opipe->tail);
+			len = min_t(size_t, len, p_space << PAGE_SHIFT);
 
 			ret = do_splice_to(in, &offset, opipe, len, flags);
 		}
