--- conflicted
+++ resolved
@@ -122,11 +122,7 @@
 #ifndef __HAVE_ARCH_HUGE_PTEP_GET
 static inline pte_t huge_ptep_get(pte_t *ptep)
 {
-<<<<<<< HEAD
-	return READ_ONCE(*ptep);
-=======
 	return ptep_get(ptep);
->>>>>>> 84569f32
 }
 #endif
 
