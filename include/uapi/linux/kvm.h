#ifndef __LINUX_KVM_H
#define __LINUX_KVM_H

/*
 * Userspace interface for /dev/kvm - kernel based virtual machine
 *
 * Note: you must update KVM_API_VERSION if you change this interface.
 */

#include <linux/types.h>
#include <linux/compiler.h>
#include <linux/ioctl.h>
#include <asm/kvm.h>

#define KVM_API_VERSION 12

/* *** Deprecated interfaces *** */

#define KVM_TRC_SHIFT           16

#define KVM_TRC_ENTRYEXIT       (1 << KVM_TRC_SHIFT)
#define KVM_TRC_HANDLER         (1 << (KVM_TRC_SHIFT + 1))

#define KVM_TRC_VMENTRY         (KVM_TRC_ENTRYEXIT + 0x01)
#define KVM_TRC_VMEXIT          (KVM_TRC_ENTRYEXIT + 0x02)
#define KVM_TRC_PAGE_FAULT      (KVM_TRC_HANDLER + 0x01)

#define KVM_TRC_HEAD_SIZE       12
#define KVM_TRC_CYCLE_SIZE      8
#define KVM_TRC_EXTRA_MAX       7

#define KVM_TRC_INJ_VIRQ         (KVM_TRC_HANDLER + 0x02)
#define KVM_TRC_REDELIVER_EVT    (KVM_TRC_HANDLER + 0x03)
#define KVM_TRC_PEND_INTR        (KVM_TRC_HANDLER + 0x04)
#define KVM_TRC_IO_READ          (KVM_TRC_HANDLER + 0x05)
#define KVM_TRC_IO_WRITE         (KVM_TRC_HANDLER + 0x06)
#define KVM_TRC_CR_READ          (KVM_TRC_HANDLER + 0x07)
#define KVM_TRC_CR_WRITE         (KVM_TRC_HANDLER + 0x08)
#define KVM_TRC_DR_READ          (KVM_TRC_HANDLER + 0x09)
#define KVM_TRC_DR_WRITE         (KVM_TRC_HANDLER + 0x0A)
#define KVM_TRC_MSR_READ         (KVM_TRC_HANDLER + 0x0B)
#define KVM_TRC_MSR_WRITE        (KVM_TRC_HANDLER + 0x0C)
#define KVM_TRC_CPUID            (KVM_TRC_HANDLER + 0x0D)
#define KVM_TRC_INTR             (KVM_TRC_HANDLER + 0x0E)
#define KVM_TRC_NMI              (KVM_TRC_HANDLER + 0x0F)
#define KVM_TRC_VMMCALL          (KVM_TRC_HANDLER + 0x10)
#define KVM_TRC_HLT              (KVM_TRC_HANDLER + 0x11)
#define KVM_TRC_CLTS             (KVM_TRC_HANDLER + 0x12)
#define KVM_TRC_LMSW             (KVM_TRC_HANDLER + 0x13)
#define KVM_TRC_APIC_ACCESS      (KVM_TRC_HANDLER + 0x14)
#define KVM_TRC_TDP_FAULT        (KVM_TRC_HANDLER + 0x15)
#define KVM_TRC_GTLB_WRITE       (KVM_TRC_HANDLER + 0x16)
#define KVM_TRC_STLB_WRITE       (KVM_TRC_HANDLER + 0x17)
#define KVM_TRC_STLB_INVAL       (KVM_TRC_HANDLER + 0x18)
#define KVM_TRC_PPC_INSTR        (KVM_TRC_HANDLER + 0x19)

struct kvm_user_trace_setup {
	__u32 buf_size;
	__u32 buf_nr;
};

#define __KVM_DEPRECATED_MAIN_W_0x06 \
	_IOW(KVMIO, 0x06, struct kvm_user_trace_setup)
#define __KVM_DEPRECATED_MAIN_0x07 _IO(KVMIO, 0x07)
#define __KVM_DEPRECATED_MAIN_0x08 _IO(KVMIO, 0x08)

#define __KVM_DEPRECATED_VM_R_0x70 _IOR(KVMIO, 0x70, struct kvm_assigned_irq)

struct kvm_breakpoint {
	__u32 enabled;
	__u32 padding;
	__u64 address;
};

struct kvm_debug_guest {
	__u32 enabled;
	__u32 pad;
	struct kvm_breakpoint breakpoints[4];
	__u32 singlestep;
};

#define __KVM_DEPRECATED_VCPU_W_0x87 _IOW(KVMIO, 0x87, struct kvm_debug_guest)

/* *** End of deprecated interfaces *** */


/* for KVM_CREATE_MEMORY_REGION */
struct kvm_memory_region {
	__u32 slot;
	__u32 flags;
	__u64 guest_phys_addr;
	__u64 memory_size; /* bytes */
};

/* for KVM_SET_USER_MEMORY_REGION */
struct kvm_userspace_memory_region {
	__u32 slot;
	__u32 flags;
	__u64 guest_phys_addr;
	__u64 memory_size; /* bytes */
	__u64 userspace_addr; /* start of the userspace allocated memory */
};

/*
 * The bit 0 ~ bit 15 of kvm_memory_region::flags are visible for userspace,
 * other bits are reserved for kvm internal use which are defined in
 * include/linux/kvm_host.h.
 */
#define KVM_MEM_LOG_DIRTY_PAGES	(1UL << 0)
#define KVM_MEM_READONLY	(1UL << 1)

/* for KVM_IRQ_LINE */
struct kvm_irq_level {
	/*
	 * ACPI gsi notion of irq.
	 * For IA-64 (APIC model) IOAPIC0: irq 0-23; IOAPIC1: irq 24-47..
	 * For X86 (standard AT mode) PIC0/1: irq 0-15. IOAPIC0: 0-23..
	 * For ARM: See Documentation/virtual/kvm/api.txt
	 */
	union {
		__u32 irq;
		__s32 status;
	};
	__u32 level;
};


struct kvm_irqchip {
	__u32 chip_id;
	__u32 pad;
        union {
		char dummy[512];  /* reserving space */
#ifdef __KVM_HAVE_PIT
		struct kvm_pic_state pic;
#endif
#ifdef __KVM_HAVE_IOAPIC
		struct kvm_ioapic_state ioapic;
#endif
	} chip;
};

/* for KVM_CREATE_PIT2 */
struct kvm_pit_config {
	__u32 flags;
	__u32 pad[15];
};

#define KVM_PIT_SPEAKER_DUMMY     1

struct kvm_s390_skeys {
	__u64 start_gfn;
	__u64 count;
	__u64 skeydata_addr;
	__u32 flags;
	__u32 reserved[9];
};

struct kvm_hyperv_exit {
#define KVM_EXIT_HYPERV_SYNIC          1
#define KVM_EXIT_HYPERV_HCALL          2
	__u32 type;
	union {
		struct {
			__u32 msr;
			__u64 control;
			__u64 evt_page;
			__u64 msg_page;
		} synic;
		struct {
			__u64 input;
			__u64 result;
			__u64 params[2];
		} hcall;
	} u;
};

#define KVM_S390_GET_SKEYS_NONE   1
#define KVM_S390_SKEYS_MAX        1048576

#define KVM_EXIT_UNKNOWN          0
#define KVM_EXIT_EXCEPTION        1
#define KVM_EXIT_IO               2
#define KVM_EXIT_HYPERCALL        3
#define KVM_EXIT_DEBUG            4
#define KVM_EXIT_HLT              5
#define KVM_EXIT_MMIO             6
#define KVM_EXIT_IRQ_WINDOW_OPEN  7
#define KVM_EXIT_SHUTDOWN         8
#define KVM_EXIT_FAIL_ENTRY       9
#define KVM_EXIT_INTR             10
#define KVM_EXIT_SET_TPR          11
#define KVM_EXIT_TPR_ACCESS       12
#define KVM_EXIT_S390_SIEIC       13
#define KVM_EXIT_S390_RESET       14
#define KVM_EXIT_DCR              15 /* deprecated */
#define KVM_EXIT_NMI              16
#define KVM_EXIT_INTERNAL_ERROR   17
#define KVM_EXIT_OSI              18
#define KVM_EXIT_PAPR_HCALL	  19
#define KVM_EXIT_S390_UCONTROL	  20
#define KVM_EXIT_WATCHDOG         21
#define KVM_EXIT_S390_TSCH        22
#define KVM_EXIT_EPR              23
#define KVM_EXIT_SYSTEM_EVENT     24
#define KVM_EXIT_S390_STSI        25
#define KVM_EXIT_IOAPIC_EOI       26
#define KVM_EXIT_HYPERV           27

/* For KVM_EXIT_INTERNAL_ERROR */
/* Emulate instruction failed. */
#define KVM_INTERNAL_ERROR_EMULATION	1
/* Encounter unexpected simultaneous exceptions. */
#define KVM_INTERNAL_ERROR_SIMUL_EX	2
/* Encounter unexpected vm-exit due to delivery event. */
#define KVM_INTERNAL_ERROR_DELIVERY_EV	3

/* for KVM_RUN, returned by mmap(vcpu_fd, offset=0) */
struct kvm_run {
	/* in */
	__u8 request_interrupt_window;
	__u8 immediate_exit;
	__u8 padding1[6];

	/* out */
	__u32 exit_reason;
	__u8 ready_for_interrupt_injection;
	__u8 if_flag;
	__u16 flags;

	/* in (pre_kvm_run), out (post_kvm_run) */
	__u64 cr8;
	__u64 apic_base;

#ifdef __KVM_S390
	/* the processor status word for s390 */
	__u64 psw_mask; /* psw upper half */
	__u64 psw_addr; /* psw lower half */
#endif
	union {
		/* KVM_EXIT_UNKNOWN */
		struct {
			__u64 hardware_exit_reason;
		} hw;
		/* KVM_EXIT_FAIL_ENTRY */
		struct {
			__u64 hardware_entry_failure_reason;
		} fail_entry;
		/* KVM_EXIT_EXCEPTION */
		struct {
			__u32 exception;
			__u32 error_code;
		} ex;
		/* KVM_EXIT_IO */
		struct {
#define KVM_EXIT_IO_IN  0
#define KVM_EXIT_IO_OUT 1
			__u8 direction;
			__u8 size; /* bytes */
			__u16 port;
			__u32 count;
			__u64 data_offset; /* relative to kvm_run start */
		} io;
		/* KVM_EXIT_DEBUG */
		struct {
			struct kvm_debug_exit_arch arch;
		} debug;
		/* KVM_EXIT_MMIO */
		struct {
			__u64 phys_addr;
			__u8  data[8];
			__u32 len;
			__u8  is_write;
		} mmio;
		/* KVM_EXIT_HYPERCALL */
		struct {
			__u64 nr;
			__u64 args[6];
			__u64 ret;
			__u32 longmode;
			__u32 pad;
		} hypercall;
		/* KVM_EXIT_TPR_ACCESS */
		struct {
			__u64 rip;
			__u32 is_write;
			__u32 pad;
		} tpr_access;
		/* KVM_EXIT_S390_SIEIC */
		struct {
			__u8 icptcode;
			__u16 ipa;
			__u32 ipb;
		} s390_sieic;
		/* KVM_EXIT_S390_RESET */
#define KVM_S390_RESET_POR       1
#define KVM_S390_RESET_CLEAR     2
#define KVM_S390_RESET_SUBSYSTEM 4
#define KVM_S390_RESET_CPU_INIT  8
#define KVM_S390_RESET_IPL       16
		__u64 s390_reset_flags;
		/* KVM_EXIT_S390_UCONTROL */
		struct {
			__u64 trans_exc_code;
			__u32 pgm_code;
		} s390_ucontrol;
		/* KVM_EXIT_DCR (deprecated) */
		struct {
			__u32 dcrn;
			__u32 data;
			__u8  is_write;
		} dcr;
		/* KVM_EXIT_INTERNAL_ERROR */
		struct {
			__u32 suberror;
			/* Available with KVM_CAP_INTERNAL_ERROR_DATA: */
			__u32 ndata;
			__u64 data[16];
		} internal;
		/* KVM_EXIT_OSI */
		struct {
			__u64 gprs[32];
		} osi;
		/* KVM_EXIT_PAPR_HCALL */
		struct {
			__u64 nr;
			__u64 ret;
			__u64 args[9];
		} papr_hcall;
		/* KVM_EXIT_S390_TSCH */
		struct {
			__u16 subchannel_id;
			__u16 subchannel_nr;
			__u32 io_int_parm;
			__u32 io_int_word;
			__u32 ipb;
			__u8 dequeued;
		} s390_tsch;
		/* KVM_EXIT_EPR */
		struct {
			__u32 epr;
		} epr;
		/* KVM_EXIT_SYSTEM_EVENT */
		struct {
#define KVM_SYSTEM_EVENT_SHUTDOWN       1
#define KVM_SYSTEM_EVENT_RESET          2
#define KVM_SYSTEM_EVENT_CRASH          3
			__u32 type;
			__u64 flags;
		} system_event;
		/* KVM_EXIT_S390_STSI */
		struct {
			__u64 addr;
			__u8 ar;
			__u8 reserved;
			__u8 fc;
			__u8 sel1;
			__u16 sel2;
		} s390_stsi;
		/* KVM_EXIT_IOAPIC_EOI */
		struct {
			__u8 vector;
		} eoi;
		/* KVM_EXIT_HYPERV */
		struct kvm_hyperv_exit hyperv;
		/* Fix the size of the union. */
		char padding[256];
	};

	/*
	 * shared registers between kvm and userspace.
	 * kvm_valid_regs specifies the register classes set by the host
	 * kvm_dirty_regs specified the register classes dirtied by userspace
	 * struct kvm_sync_regs is architecture specific, as well as the
	 * bits for kvm_valid_regs and kvm_dirty_regs
	 */
	__u64 kvm_valid_regs;
	__u64 kvm_dirty_regs;
	union {
		struct kvm_sync_regs regs;
		char padding[2048];
	} s;
};

/* for KVM_REGISTER_COALESCED_MMIO / KVM_UNREGISTER_COALESCED_MMIO */

struct kvm_coalesced_mmio_zone {
	__u64 addr;
	__u32 size;
	__u32 pad;
};

struct kvm_coalesced_mmio {
	__u64 phys_addr;
	__u32 len;
	__u32 pad;
	__u8  data[8];
};

struct kvm_coalesced_mmio_ring {
	__u32 first, last;
	struct kvm_coalesced_mmio coalesced_mmio[0];
};

#define KVM_COALESCED_MMIO_MAX \
	((PAGE_SIZE - sizeof(struct kvm_coalesced_mmio_ring)) / \
	 sizeof(struct kvm_coalesced_mmio))

/* for KVM_TRANSLATE */
struct kvm_translation {
	/* in */
	__u64 linear_address;

	/* out */
	__u64 physical_address;
	__u8  valid;
	__u8  writeable;
	__u8  usermode;
	__u8  pad[5];
};

/* for KVM_S390_MEM_OP */
struct kvm_s390_mem_op {
	/* in */
	__u64 gaddr;		/* the guest address */
	__u64 flags;		/* flags */
	__u32 size;		/* amount of bytes */
	__u32 op;		/* type of operation */
	__u64 buf;		/* buffer in userspace */
	__u8 ar;		/* the access register number */
	__u8 reserved[31];	/* should be set to 0 */
};
/* types for kvm_s390_mem_op->op */
#define KVM_S390_MEMOP_LOGICAL_READ	0
#define KVM_S390_MEMOP_LOGICAL_WRITE	1
/* flags for kvm_s390_mem_op->flags */
#define KVM_S390_MEMOP_F_CHECK_ONLY		(1ULL << 0)
#define KVM_S390_MEMOP_F_INJECT_EXCEPTION	(1ULL << 1)

/* for KVM_INTERRUPT */
struct kvm_interrupt {
	/* in */
	__u32 irq;
};

/* for KVM_GET_DIRTY_LOG */
struct kvm_dirty_log {
	__u32 slot;
	__u32 padding1;
	union {
		void __user *dirty_bitmap; /* one bit per page */
		__u64 padding2;
	};
};

/* for KVM_SET_SIGNAL_MASK */
struct kvm_signal_mask {
	__u32 len;
	__u8  sigset[0];
};

/* for KVM_TPR_ACCESS_REPORTING */
struct kvm_tpr_access_ctl {
	__u32 enabled;
	__u32 flags;
	__u32 reserved[8];
};

/* for KVM_SET_VAPIC_ADDR */
struct kvm_vapic_addr {
	__u64 vapic_addr;
};

/* for KVM_SET_MP_STATE */

/* not all states are valid on all architectures */
#define KVM_MP_STATE_RUNNABLE          0
#define KVM_MP_STATE_UNINITIALIZED     1
#define KVM_MP_STATE_INIT_RECEIVED     2
#define KVM_MP_STATE_HALTED            3
#define KVM_MP_STATE_SIPI_RECEIVED     4
#define KVM_MP_STATE_STOPPED           5
#define KVM_MP_STATE_CHECK_STOP        6
#define KVM_MP_STATE_OPERATING         7
#define KVM_MP_STATE_LOAD              8

struct kvm_mp_state {
	__u32 mp_state;
};

struct kvm_s390_psw {
	__u64 mask;
	__u64 addr;
};

/* valid values for type in kvm_s390_interrupt */
#define KVM_S390_SIGP_STOP		0xfffe0000u
#define KVM_S390_PROGRAM_INT		0xfffe0001u
#define KVM_S390_SIGP_SET_PREFIX	0xfffe0002u
#define KVM_S390_RESTART		0xfffe0003u
#define KVM_S390_INT_PFAULT_INIT	0xfffe0004u
#define KVM_S390_INT_PFAULT_DONE	0xfffe0005u
#define KVM_S390_MCHK			0xfffe1000u
#define KVM_S390_INT_CLOCK_COMP		0xffff1004u
#define KVM_S390_INT_CPU_TIMER		0xffff1005u
#define KVM_S390_INT_VIRTIO		0xffff2603u
#define KVM_S390_INT_SERVICE		0xffff2401u
#define KVM_S390_INT_EMERGENCY		0xffff1201u
#define KVM_S390_INT_EXTERNAL_CALL	0xffff1202u
/* Anything below 0xfffe0000u is taken by INT_IO */
#define KVM_S390_INT_IO(ai,cssid,ssid,schid)   \
	(((schid)) |			       \
	 ((ssid) << 16) |		       \
	 ((cssid) << 18) |		       \
	 ((ai) << 26))
#define KVM_S390_INT_IO_MIN		0x00000000u
#define KVM_S390_INT_IO_MAX		0xfffdffffu
#define KVM_S390_INT_IO_AI_MASK		0x04000000u


struct kvm_s390_interrupt {
	__u32 type;
	__u32 parm;
	__u64 parm64;
};

struct kvm_s390_io_info {
	__u16 subchannel_id;
	__u16 subchannel_nr;
	__u32 io_int_parm;
	__u32 io_int_word;
};

struct kvm_s390_ext_info {
	__u32 ext_params;
	__u32 pad;
	__u64 ext_params2;
};

struct kvm_s390_pgm_info {
	__u64 trans_exc_code;
	__u64 mon_code;
	__u64 per_address;
	__u32 data_exc_code;
	__u16 code;
	__u16 mon_class_nr;
	__u8 per_code;
	__u8 per_atmid;
	__u8 exc_access_id;
	__u8 per_access_id;
	__u8 op_access_id;
#define KVM_S390_PGM_FLAGS_ILC_VALID	0x01
#define KVM_S390_PGM_FLAGS_ILC_0	0x02
#define KVM_S390_PGM_FLAGS_ILC_1	0x04
#define KVM_S390_PGM_FLAGS_ILC_MASK	0x06
#define KVM_S390_PGM_FLAGS_NO_REWIND	0x08
	__u8 flags;
	__u8 pad[2];
};

struct kvm_s390_prefix_info {
	__u32 address;
};

struct kvm_s390_extcall_info {
	__u16 code;
};

struct kvm_s390_emerg_info {
	__u16 code;
};

#define KVM_S390_STOP_FLAG_STORE_STATUS	0x01
struct kvm_s390_stop_info {
	__u32 flags;
};

struct kvm_s390_mchk_info {
	__u64 cr14;
	__u64 mcic;
	__u64 failing_storage_address;
	__u32 ext_damage_code;
	__u32 pad;
	__u8 fixed_logout[16];
};

struct kvm_s390_irq {
	__u64 type;
	union {
		struct kvm_s390_io_info io;
		struct kvm_s390_ext_info ext;
		struct kvm_s390_pgm_info pgm;
		struct kvm_s390_emerg_info emerg;
		struct kvm_s390_extcall_info extcall;
		struct kvm_s390_prefix_info prefix;
		struct kvm_s390_stop_info stop;
		struct kvm_s390_mchk_info mchk;
		char reserved[64];
	} u;
};

struct kvm_s390_irq_state {
	__u64 buf;
	__u32 flags;
	__u32 len;
	__u32 reserved[4];
};

/* for KVM_SET_GUEST_DEBUG */

#define KVM_GUESTDBG_ENABLE		0x00000001
#define KVM_GUESTDBG_SINGLESTEP		0x00000002

struct kvm_guest_debug {
	__u32 control;
	__u32 pad;
	struct kvm_guest_debug_arch arch;
};

enum {
	kvm_ioeventfd_flag_nr_datamatch,
	kvm_ioeventfd_flag_nr_pio,
	kvm_ioeventfd_flag_nr_deassign,
	kvm_ioeventfd_flag_nr_virtio_ccw_notify,
	kvm_ioeventfd_flag_nr_fast_mmio,
	kvm_ioeventfd_flag_nr_max,
};

#define KVM_IOEVENTFD_FLAG_DATAMATCH (1 << kvm_ioeventfd_flag_nr_datamatch)
#define KVM_IOEVENTFD_FLAG_PIO       (1 << kvm_ioeventfd_flag_nr_pio)
#define KVM_IOEVENTFD_FLAG_DEASSIGN  (1 << kvm_ioeventfd_flag_nr_deassign)
#define KVM_IOEVENTFD_FLAG_VIRTIO_CCW_NOTIFY \
	(1 << kvm_ioeventfd_flag_nr_virtio_ccw_notify)

#define KVM_IOEVENTFD_VALID_FLAG_MASK  ((1 << kvm_ioeventfd_flag_nr_max) - 1)

struct kvm_ioeventfd {
	__u64 datamatch;
	__u64 addr;        /* legal pio/mmio address */
	__u32 len;         /* 1, 2, 4, or 8 bytes; or 0 to ignore length */
	__s32 fd;
	__u32 flags;
	__u8  pad[36];
};

/* for KVM_ENABLE_CAP */
struct kvm_enable_cap {
	/* in */
	__u32 cap;
	__u32 flags;
	__u64 args[4];
	__u8  pad[64];
};

/* for KVM_PPC_GET_PVINFO */

#define KVM_PPC_PVINFO_FLAGS_EV_IDLE   (1<<0)

struct kvm_ppc_pvinfo {
	/* out */
	__u32 flags;
	__u32 hcall[4];
	__u8  pad[108];
};

/* for KVM_PPC_GET_SMMU_INFO */
#define KVM_PPC_PAGE_SIZES_MAX_SZ	8

struct kvm_ppc_one_page_size {
	__u32 page_shift;	/* Page shift (or 0) */
	__u32 pte_enc;		/* Encoding in the HPTE (>>12) */
};

struct kvm_ppc_one_seg_page_size {
	__u32 page_shift;	/* Base page shift of segment (or 0) */
	__u32 slb_enc;		/* SLB encoding for BookS */
	struct kvm_ppc_one_page_size enc[KVM_PPC_PAGE_SIZES_MAX_SZ];
};

#define KVM_PPC_PAGE_SIZES_REAL		0x00000001
#define KVM_PPC_1T_SEGMENTS		0x00000002

struct kvm_ppc_smmu_info {
	__u64 flags;
	__u32 slb_size;
	__u32 pad;
	struct kvm_ppc_one_seg_page_size sps[KVM_PPC_PAGE_SIZES_MAX_SZ];
};

/* for KVM_PPC_RESIZE_HPT_{PREPARE,COMMIT} */
struct kvm_ppc_resize_hpt {
	__u64 flags;
	__u32 shift;
	__u32 pad;
};

#define KVMIO 0xAE

/* machine type bits, to be used as argument to KVM_CREATE_VM */
#define KVM_VM_S390_UCONTROL	1

/* on ppc, 0 indicate default, 1 should force HV and 2 PR */
#define KVM_VM_PPC_HV 1
#define KVM_VM_PPC_PR 2

/* on MIPS, 0 forces trap & emulate, 1 forces VZ ASE */
#define KVM_VM_MIPS_TE		0
#define KVM_VM_MIPS_VZ		1

#define KVM_S390_SIE_PAGE_OFFSET 1

/*
 * ioctls for /dev/kvm fds:
 */
#define KVM_GET_API_VERSION       _IO(KVMIO,   0x00)
#define KVM_CREATE_VM             _IO(KVMIO,   0x01) /* returns a VM fd */
#define KVM_GET_MSR_INDEX_LIST    _IOWR(KVMIO, 0x02, struct kvm_msr_list)

#define KVM_S390_ENABLE_SIE       _IO(KVMIO,   0x06)
/*
 * Check if a kvm extension is available.  Argument is extension number,
 * return is 1 (yes) or 0 (no, sorry).
 */
#define KVM_CHECK_EXTENSION       _IO(KVMIO,   0x03)
/*
 * Get size for mmap(vcpu_fd)
 */
#define KVM_GET_VCPU_MMAP_SIZE    _IO(KVMIO,   0x04) /* in bytes */
#define KVM_GET_SUPPORTED_CPUID   _IOWR(KVMIO, 0x05, struct kvm_cpuid2)
#define KVM_TRACE_ENABLE          __KVM_DEPRECATED_MAIN_W_0x06
#define KVM_TRACE_PAUSE           __KVM_DEPRECATED_MAIN_0x07
#define KVM_TRACE_DISABLE         __KVM_DEPRECATED_MAIN_0x08
#define KVM_GET_EMULATED_CPUID	  _IOWR(KVMIO, 0x09, struct kvm_cpuid2)

/*
 * Extension capability list.
 */
#define KVM_CAP_IRQCHIP	  0
#define KVM_CAP_HLT	  1
#define KVM_CAP_MMU_SHADOW_CACHE_CONTROL 2
#define KVM_CAP_USER_MEMORY 3
#define KVM_CAP_SET_TSS_ADDR 4
#define KVM_CAP_VAPIC 6
#define KVM_CAP_EXT_CPUID 7
#define KVM_CAP_CLOCKSOURCE 8
#define KVM_CAP_NR_VCPUS 9       /* returns recommended max vcpus per vm */
#define KVM_CAP_NR_MEMSLOTS 10   /* returns max memory slots per vm */
#define KVM_CAP_PIT 11
#define KVM_CAP_NOP_IO_DELAY 12
#define KVM_CAP_PV_MMU 13
#define KVM_CAP_MP_STATE 14
#define KVM_CAP_COALESCED_MMIO 15
#define KVM_CAP_SYNC_MMU 16  /* Changes to host mmap are reflected in guest */
#define KVM_CAP_IOMMU 18
/* Bug in KVM_SET_USER_MEMORY_REGION fixed: */
#define KVM_CAP_DESTROY_MEMORY_REGION_WORKS 21
#define KVM_CAP_USER_NMI 22
#ifdef __KVM_HAVE_GUEST_DEBUG
#define KVM_CAP_SET_GUEST_DEBUG 23
#endif
#ifdef __KVM_HAVE_PIT
#define KVM_CAP_REINJECT_CONTROL 24
#endif
#define KVM_CAP_IRQ_ROUTING 25
#define KVM_CAP_IRQ_INJECT_STATUS 26
#define KVM_CAP_ASSIGN_DEV_IRQ 29
/* Another bug in KVM_SET_USER_MEMORY_REGION fixed: */
#define KVM_CAP_JOIN_MEMORY_REGIONS_WORKS 30
#ifdef __KVM_HAVE_MCE
#define KVM_CAP_MCE 31
#endif
#define KVM_CAP_IRQFD 32
#ifdef __KVM_HAVE_PIT
#define KVM_CAP_PIT2 33
#endif
#define KVM_CAP_SET_BOOT_CPU_ID 34
#ifdef __KVM_HAVE_PIT_STATE2
#define KVM_CAP_PIT_STATE2 35
#endif
#define KVM_CAP_IOEVENTFD 36
#define KVM_CAP_SET_IDENTITY_MAP_ADDR 37
#ifdef __KVM_HAVE_XEN_HVM
#define KVM_CAP_XEN_HVM 38
#endif
#define KVM_CAP_ADJUST_CLOCK 39
#define KVM_CAP_INTERNAL_ERROR_DATA 40
#ifdef __KVM_HAVE_VCPU_EVENTS
#define KVM_CAP_VCPU_EVENTS 41
#endif
#define KVM_CAP_S390_PSW 42
#define KVM_CAP_PPC_SEGSTATE 43
#define KVM_CAP_HYPERV 44
#define KVM_CAP_HYPERV_VAPIC 45
#define KVM_CAP_HYPERV_SPIN 46
#define KVM_CAP_PCI_SEGMENT 47
#define KVM_CAP_PPC_PAIRED_SINGLES 48
#define KVM_CAP_INTR_SHADOW 49
#ifdef __KVM_HAVE_DEBUGREGS
#define KVM_CAP_DEBUGREGS 50
#endif
#define KVM_CAP_X86_ROBUST_SINGLESTEP 51
#define KVM_CAP_PPC_OSI 52
#define KVM_CAP_PPC_UNSET_IRQ 53
#define KVM_CAP_ENABLE_CAP 54
#ifdef __KVM_HAVE_XSAVE
#define KVM_CAP_XSAVE 55
#endif
#ifdef __KVM_HAVE_XCRS
#define KVM_CAP_XCRS 56
#endif
#define KVM_CAP_PPC_GET_PVINFO 57
#define KVM_CAP_PPC_IRQ_LEVEL 58
#define KVM_CAP_ASYNC_PF 59
#define KVM_CAP_TSC_CONTROL 60
#define KVM_CAP_GET_TSC_KHZ 61
#define KVM_CAP_PPC_BOOKE_SREGS 62
#define KVM_CAP_SPAPR_TCE 63
#define KVM_CAP_PPC_SMT 64
#define KVM_CAP_PPC_RMA	65
#define KVM_CAP_MAX_VCPUS 66       /* returns max vcpus per vm */
#define KVM_CAP_PPC_HIOR 67
#define KVM_CAP_PPC_PAPR 68
#define KVM_CAP_SW_TLB 69
#define KVM_CAP_ONE_REG 70
#define KVM_CAP_S390_GMAP 71
#define KVM_CAP_TSC_DEADLINE_TIMER 72
#define KVM_CAP_S390_UCONTROL 73
#define KVM_CAP_SYNC_REGS 74
#define KVM_CAP_PCI_2_3 75
#define KVM_CAP_KVMCLOCK_CTRL 76
#define KVM_CAP_SIGNAL_MSI 77
#define KVM_CAP_PPC_GET_SMMU_INFO 78
#define KVM_CAP_S390_COW 79
#define KVM_CAP_PPC_ALLOC_HTAB 80
#define KVM_CAP_READONLY_MEM 81
#define KVM_CAP_IRQFD_RESAMPLE 82
#define KVM_CAP_PPC_BOOKE_WATCHDOG 83
#define KVM_CAP_PPC_HTAB_FD 84
#define KVM_CAP_S390_CSS_SUPPORT 85
#define KVM_CAP_PPC_EPR 86
#define KVM_CAP_ARM_PSCI 87
#define KVM_CAP_ARM_SET_DEVICE_ADDR 88
#define KVM_CAP_DEVICE_CTRL 89
#define KVM_CAP_IRQ_MPIC 90
#define KVM_CAP_PPC_RTAS 91
#define KVM_CAP_IRQ_XICS 92
#define KVM_CAP_ARM_EL1_32BIT 93
#define KVM_CAP_SPAPR_MULTITCE 94
#define KVM_CAP_EXT_EMUL_CPUID 95
#define KVM_CAP_HYPERV_TIME 96
#define KVM_CAP_IOAPIC_POLARITY_IGNORED 97
#define KVM_CAP_ENABLE_CAP_VM 98
#define KVM_CAP_S390_IRQCHIP 99
#define KVM_CAP_IOEVENTFD_NO_LENGTH 100
#define KVM_CAP_VM_ATTRIBUTES 101
#define KVM_CAP_ARM_PSCI_0_2 102
#define KVM_CAP_PPC_FIXUP_HCALL 103
#define KVM_CAP_PPC_ENABLE_HCALL 104
#define KVM_CAP_CHECK_EXTENSION_VM 105
#define KVM_CAP_S390_USER_SIGP 106
#define KVM_CAP_S390_VECTOR_REGISTERS 107
#define KVM_CAP_S390_MEM_OP 108
#define KVM_CAP_S390_USER_STSI 109
#define KVM_CAP_S390_SKEYS 110
#define KVM_CAP_MIPS_FPU 111
#define KVM_CAP_MIPS_MSA 112
#define KVM_CAP_S390_INJECT_IRQ 113
#define KVM_CAP_S390_IRQ_STATE 114
#define KVM_CAP_PPC_HWRNG 115
#define KVM_CAP_DISABLE_QUIRKS 116
#define KVM_CAP_X86_SMM 117
#define KVM_CAP_MULTI_ADDRESS_SPACE 118
#define KVM_CAP_GUEST_DEBUG_HW_BPS 119
#define KVM_CAP_GUEST_DEBUG_HW_WPS 120
#define KVM_CAP_SPLIT_IRQCHIP 121
#define KVM_CAP_IOEVENTFD_ANY_LENGTH 122
#define KVM_CAP_HYPERV_SYNIC 123
#define KVM_CAP_S390_RI 124
#define KVM_CAP_SPAPR_TCE_64 125
#define KVM_CAP_ARM_PMU_V3 126
#define KVM_CAP_VCPU_ATTRIBUTES 127
#define KVM_CAP_MAX_VCPU_ID 128
#define KVM_CAP_X2APIC_API 129
#define KVM_CAP_S390_USER_INSTR0 130
#define KVM_CAP_MSI_DEVID 131
#define KVM_CAP_PPC_HTM 132
#define KVM_CAP_SPAPR_RESIZE_HPT 133
#define KVM_CAP_PPC_MMU_RADIX 134
#define KVM_CAP_PPC_MMU_HASH_V3 135
#define KVM_CAP_IMMEDIATE_EXIT 136
<<<<<<< HEAD
#define KVM_CAP_MIPS_VZ 137
#define KVM_CAP_MIPS_TE 138
#define KVM_CAP_MIPS_64BIT 139
=======
#define KVM_CAP_S390_GS 137
#define KVM_CAP_S390_AIS 138
>>>>>>> 47a4693e

#ifdef KVM_CAP_IRQ_ROUTING

struct kvm_irq_routing_irqchip {
	__u32 irqchip;
	__u32 pin;
};

struct kvm_irq_routing_msi {
	__u32 address_lo;
	__u32 address_hi;
	__u32 data;
	union {
		__u32 pad;
		__u32 devid;
	};
};

struct kvm_irq_routing_s390_adapter {
	__u64 ind_addr;
	__u64 summary_addr;
	__u64 ind_offset;
	__u32 summary_offset;
	__u32 adapter_id;
};

struct kvm_irq_routing_hv_sint {
	__u32 vcpu;
	__u32 sint;
};

/* gsi routing entry types */
#define KVM_IRQ_ROUTING_IRQCHIP 1
#define KVM_IRQ_ROUTING_MSI 2
#define KVM_IRQ_ROUTING_S390_ADAPTER 3
#define KVM_IRQ_ROUTING_HV_SINT 4

struct kvm_irq_routing_entry {
	__u32 gsi;
	__u32 type;
	__u32 flags;
	__u32 pad;
	union {
		struct kvm_irq_routing_irqchip irqchip;
		struct kvm_irq_routing_msi msi;
		struct kvm_irq_routing_s390_adapter adapter;
		struct kvm_irq_routing_hv_sint hv_sint;
		__u32 pad[8];
	} u;
};

struct kvm_irq_routing {
	__u32 nr;
	__u32 flags;
	struct kvm_irq_routing_entry entries[0];
};

#endif

#ifdef KVM_CAP_MCE
/* x86 MCE */
struct kvm_x86_mce {
	__u64 status;
	__u64 addr;
	__u64 misc;
	__u64 mcg_status;
	__u8 bank;
	__u8 pad1[7];
	__u64 pad2[3];
};
#endif

#ifdef KVM_CAP_XEN_HVM
struct kvm_xen_hvm_config {
	__u32 flags;
	__u32 msr;
	__u64 blob_addr_32;
	__u64 blob_addr_64;
	__u8 blob_size_32;
	__u8 blob_size_64;
	__u8 pad2[30];
};
#endif

#define KVM_IRQFD_FLAG_DEASSIGN (1 << 0)
/*
 * Available with KVM_CAP_IRQFD_RESAMPLE
 *
 * KVM_IRQFD_FLAG_RESAMPLE indicates resamplefd is valid and specifies
 * the irqfd to operate in resampling mode for level triggered interrupt
 * emulation.  See Documentation/virtual/kvm/api.txt.
 */
#define KVM_IRQFD_FLAG_RESAMPLE (1 << 1)

struct kvm_irqfd {
	__u32 fd;
	__u32 gsi;
	__u32 flags;
	__u32 resamplefd;
	__u8  pad[16];
};

/* For KVM_CAP_ADJUST_CLOCK */

/* Do not use 1, KVM_CHECK_EXTENSION returned it before we had flags.  */
#define KVM_CLOCK_TSC_STABLE		2

struct kvm_clock_data {
	__u64 clock;
	__u32 flags;
	__u32 pad[9];
};

/* For KVM_CAP_SW_TLB */

#define KVM_MMU_FSL_BOOKE_NOHV		0
#define KVM_MMU_FSL_BOOKE_HV		1

struct kvm_config_tlb {
	__u64 params;
	__u64 array;
	__u32 mmu_type;
	__u32 array_len;
};

struct kvm_dirty_tlb {
	__u64 bitmap;
	__u32 num_dirty;
};

/* Available with KVM_CAP_ONE_REG */

#define KVM_REG_ARCH_MASK	0xff00000000000000ULL
#define KVM_REG_GENERIC		0x0000000000000000ULL

/*
 * Architecture specific registers are to be defined in arch headers and
 * ORed with the arch identifier.
 */
#define KVM_REG_PPC		0x1000000000000000ULL
#define KVM_REG_X86		0x2000000000000000ULL
#define KVM_REG_IA64		0x3000000000000000ULL
#define KVM_REG_ARM		0x4000000000000000ULL
#define KVM_REG_S390		0x5000000000000000ULL
#define KVM_REG_ARM64		0x6000000000000000ULL
#define KVM_REG_MIPS		0x7000000000000000ULL

#define KVM_REG_SIZE_SHIFT	52
#define KVM_REG_SIZE_MASK	0x00f0000000000000ULL
#define KVM_REG_SIZE_U8		0x0000000000000000ULL
#define KVM_REG_SIZE_U16	0x0010000000000000ULL
#define KVM_REG_SIZE_U32	0x0020000000000000ULL
#define KVM_REG_SIZE_U64	0x0030000000000000ULL
#define KVM_REG_SIZE_U128	0x0040000000000000ULL
#define KVM_REG_SIZE_U256	0x0050000000000000ULL
#define KVM_REG_SIZE_U512	0x0060000000000000ULL
#define KVM_REG_SIZE_U1024	0x0070000000000000ULL

struct kvm_reg_list {
	__u64 n; /* number of regs */
	__u64 reg[0];
};

struct kvm_one_reg {
	__u64 id;
	__u64 addr;
};

#define KVM_MSI_VALID_DEVID	(1U << 0)
struct kvm_msi {
	__u32 address_lo;
	__u32 address_hi;
	__u32 data;
	__u32 flags;
	__u32 devid;
	__u8  pad[12];
};

struct kvm_arm_device_addr {
	__u64 id;
	__u64 addr;
};

/*
 * Device control API, available with KVM_CAP_DEVICE_CTRL
 */
#define KVM_CREATE_DEVICE_TEST		1

struct kvm_create_device {
	__u32	type;	/* in: KVM_DEV_TYPE_xxx */
	__u32	fd;	/* out: device handle */
	__u32	flags;	/* in: KVM_CREATE_DEVICE_xxx */
};

struct kvm_device_attr {
	__u32	flags;		/* no flags currently defined */
	__u32	group;		/* device-defined */
	__u64	attr;		/* group-defined */
	__u64	addr;		/* userspace address of attr data */
};

#define  KVM_DEV_VFIO_GROUP			1
#define   KVM_DEV_VFIO_GROUP_ADD			1
#define   KVM_DEV_VFIO_GROUP_DEL			2

enum kvm_device_type {
	KVM_DEV_TYPE_FSL_MPIC_20	= 1,
#define KVM_DEV_TYPE_FSL_MPIC_20	KVM_DEV_TYPE_FSL_MPIC_20
	KVM_DEV_TYPE_FSL_MPIC_42,
#define KVM_DEV_TYPE_FSL_MPIC_42	KVM_DEV_TYPE_FSL_MPIC_42
	KVM_DEV_TYPE_XICS,
#define KVM_DEV_TYPE_XICS		KVM_DEV_TYPE_XICS
	KVM_DEV_TYPE_VFIO,
#define KVM_DEV_TYPE_VFIO		KVM_DEV_TYPE_VFIO
	KVM_DEV_TYPE_ARM_VGIC_V2,
#define KVM_DEV_TYPE_ARM_VGIC_V2	KVM_DEV_TYPE_ARM_VGIC_V2
	KVM_DEV_TYPE_FLIC,
#define KVM_DEV_TYPE_FLIC		KVM_DEV_TYPE_FLIC
	KVM_DEV_TYPE_ARM_VGIC_V3,
#define KVM_DEV_TYPE_ARM_VGIC_V3	KVM_DEV_TYPE_ARM_VGIC_V3
	KVM_DEV_TYPE_ARM_VGIC_ITS,
#define KVM_DEV_TYPE_ARM_VGIC_ITS	KVM_DEV_TYPE_ARM_VGIC_ITS
	KVM_DEV_TYPE_MAX,
};

/*
 * ioctls for VM fds
 */
#define KVM_SET_MEMORY_REGION     _IOW(KVMIO,  0x40, struct kvm_memory_region)
/*
 * KVM_CREATE_VCPU receives as a parameter the vcpu slot, and returns
 * a vcpu fd.
 */
#define KVM_CREATE_VCPU           _IO(KVMIO,   0x41)
#define KVM_GET_DIRTY_LOG         _IOW(KVMIO,  0x42, struct kvm_dirty_log)
/* KVM_SET_MEMORY_ALIAS is obsolete: */
#define KVM_SET_MEMORY_ALIAS      _IOW(KVMIO,  0x43, struct kvm_memory_alias)
#define KVM_SET_NR_MMU_PAGES      _IO(KVMIO,   0x44)
#define KVM_GET_NR_MMU_PAGES      _IO(KVMIO,   0x45)
#define KVM_SET_USER_MEMORY_REGION _IOW(KVMIO, 0x46, \
					struct kvm_userspace_memory_region)
#define KVM_SET_TSS_ADDR          _IO(KVMIO,   0x47)
#define KVM_SET_IDENTITY_MAP_ADDR _IOW(KVMIO,  0x48, __u64)

/* enable ucontrol for s390 */
struct kvm_s390_ucas_mapping {
	__u64 user_addr;
	__u64 vcpu_addr;
	__u64 length;
};
#define KVM_S390_UCAS_MAP        _IOW(KVMIO, 0x50, struct kvm_s390_ucas_mapping)
#define KVM_S390_UCAS_UNMAP      _IOW(KVMIO, 0x51, struct kvm_s390_ucas_mapping)
#define KVM_S390_VCPU_FAULT	 _IOW(KVMIO, 0x52, unsigned long)

/* Device model IOC */
#define KVM_CREATE_IRQCHIP        _IO(KVMIO,   0x60)
#define KVM_IRQ_LINE              _IOW(KVMIO,  0x61, struct kvm_irq_level)
#define KVM_GET_IRQCHIP           _IOWR(KVMIO, 0x62, struct kvm_irqchip)
#define KVM_SET_IRQCHIP           _IOR(KVMIO,  0x63, struct kvm_irqchip)
#define KVM_CREATE_PIT            _IO(KVMIO,   0x64)
#define KVM_GET_PIT               _IOWR(KVMIO, 0x65, struct kvm_pit_state)
#define KVM_SET_PIT               _IOR(KVMIO,  0x66, struct kvm_pit_state)
#define KVM_IRQ_LINE_STATUS       _IOWR(KVMIO, 0x67, struct kvm_irq_level)
#define KVM_REGISTER_COALESCED_MMIO \
			_IOW(KVMIO,  0x67, struct kvm_coalesced_mmio_zone)
#define KVM_UNREGISTER_COALESCED_MMIO \
			_IOW(KVMIO,  0x68, struct kvm_coalesced_mmio_zone)
#define KVM_ASSIGN_PCI_DEVICE     _IOR(KVMIO,  0x69, \
				       struct kvm_assigned_pci_dev)
#define KVM_SET_GSI_ROUTING       _IOW(KVMIO,  0x6a, struct kvm_irq_routing)
/* deprecated, replaced by KVM_ASSIGN_DEV_IRQ */
#define KVM_ASSIGN_IRQ            __KVM_DEPRECATED_VM_R_0x70
#define KVM_ASSIGN_DEV_IRQ        _IOW(KVMIO,  0x70, struct kvm_assigned_irq)
#define KVM_REINJECT_CONTROL      _IO(KVMIO,   0x71)
#define KVM_DEASSIGN_PCI_DEVICE   _IOW(KVMIO,  0x72, \
				       struct kvm_assigned_pci_dev)
#define KVM_ASSIGN_SET_MSIX_NR    _IOW(KVMIO,  0x73, \
				       struct kvm_assigned_msix_nr)
#define KVM_ASSIGN_SET_MSIX_ENTRY _IOW(KVMIO,  0x74, \
				       struct kvm_assigned_msix_entry)
#define KVM_DEASSIGN_DEV_IRQ      _IOW(KVMIO,  0x75, struct kvm_assigned_irq)
#define KVM_IRQFD                 _IOW(KVMIO,  0x76, struct kvm_irqfd)
#define KVM_CREATE_PIT2		  _IOW(KVMIO,  0x77, struct kvm_pit_config)
#define KVM_SET_BOOT_CPU_ID       _IO(KVMIO,   0x78)
#define KVM_IOEVENTFD             _IOW(KVMIO,  0x79, struct kvm_ioeventfd)
#define KVM_XEN_HVM_CONFIG        _IOW(KVMIO,  0x7a, struct kvm_xen_hvm_config)
#define KVM_SET_CLOCK             _IOW(KVMIO,  0x7b, struct kvm_clock_data)
#define KVM_GET_CLOCK             _IOR(KVMIO,  0x7c, struct kvm_clock_data)
/* Available with KVM_CAP_PIT_STATE2 */
#define KVM_GET_PIT2              _IOR(KVMIO,  0x9f, struct kvm_pit_state2)
#define KVM_SET_PIT2              _IOW(KVMIO,  0xa0, struct kvm_pit_state2)
/* Available with KVM_CAP_PPC_GET_PVINFO */
#define KVM_PPC_GET_PVINFO	  _IOW(KVMIO,  0xa1, struct kvm_ppc_pvinfo)
/* Available with KVM_CAP_TSC_CONTROL */
#define KVM_SET_TSC_KHZ           _IO(KVMIO,  0xa2)
#define KVM_GET_TSC_KHZ           _IO(KVMIO,  0xa3)
/* Available with KVM_CAP_PCI_2_3 */
#define KVM_ASSIGN_SET_INTX_MASK  _IOW(KVMIO,  0xa4, \
				       struct kvm_assigned_pci_dev)
/* Available with KVM_CAP_SIGNAL_MSI */
#define KVM_SIGNAL_MSI            _IOW(KVMIO,  0xa5, struct kvm_msi)
/* Available with KVM_CAP_PPC_GET_SMMU_INFO */
#define KVM_PPC_GET_SMMU_INFO	  _IOR(KVMIO,  0xa6, struct kvm_ppc_smmu_info)
/* Available with KVM_CAP_PPC_ALLOC_HTAB */
#define KVM_PPC_ALLOCATE_HTAB	  _IOWR(KVMIO, 0xa7, __u32)
#define KVM_CREATE_SPAPR_TCE	  _IOW(KVMIO,  0xa8, struct kvm_create_spapr_tce)
#define KVM_CREATE_SPAPR_TCE_64	  _IOW(KVMIO,  0xa8, \
				       struct kvm_create_spapr_tce_64)
/* Available with KVM_CAP_RMA */
#define KVM_ALLOCATE_RMA	  _IOR(KVMIO,  0xa9, struct kvm_allocate_rma)
/* Available with KVM_CAP_PPC_HTAB_FD */
#define KVM_PPC_GET_HTAB_FD	  _IOW(KVMIO,  0xaa, struct kvm_get_htab_fd)
/* Available with KVM_CAP_ARM_SET_DEVICE_ADDR */
#define KVM_ARM_SET_DEVICE_ADDR	  _IOW(KVMIO,  0xab, struct kvm_arm_device_addr)
/* Available with KVM_CAP_PPC_RTAS */
#define KVM_PPC_RTAS_DEFINE_TOKEN _IOW(KVMIO,  0xac, struct kvm_rtas_token_args)
/* Available with KVM_CAP_SPAPR_RESIZE_HPT */
#define KVM_PPC_RESIZE_HPT_PREPARE _IOR(KVMIO, 0xad, struct kvm_ppc_resize_hpt)
#define KVM_PPC_RESIZE_HPT_COMMIT  _IOR(KVMIO, 0xae, struct kvm_ppc_resize_hpt)
/* Available with KVM_CAP_PPC_RADIX_MMU or KVM_CAP_PPC_HASH_MMU_V3 */
#define KVM_PPC_CONFIGURE_V3_MMU  _IOW(KVMIO,  0xaf, struct kvm_ppc_mmuv3_cfg)
/* Available with KVM_CAP_PPC_RADIX_MMU */
#define KVM_PPC_GET_RMMU_INFO	  _IOW(KVMIO,  0xb0, struct kvm_ppc_rmmu_info)

/* ioctl for vm fd */
#define KVM_CREATE_DEVICE	  _IOWR(KVMIO,  0xe0, struct kvm_create_device)

/* ioctls for fds returned by KVM_CREATE_DEVICE */
#define KVM_SET_DEVICE_ATTR	  _IOW(KVMIO,  0xe1, struct kvm_device_attr)
#define KVM_GET_DEVICE_ATTR	  _IOW(KVMIO,  0xe2, struct kvm_device_attr)
#define KVM_HAS_DEVICE_ATTR	  _IOW(KVMIO,  0xe3, struct kvm_device_attr)

/*
 * ioctls for vcpu fds
 */
#define KVM_RUN                   _IO(KVMIO,   0x80)
#define KVM_GET_REGS              _IOR(KVMIO,  0x81, struct kvm_regs)
#define KVM_SET_REGS              _IOW(KVMIO,  0x82, struct kvm_regs)
#define KVM_GET_SREGS             _IOR(KVMIO,  0x83, struct kvm_sregs)
#define KVM_SET_SREGS             _IOW(KVMIO,  0x84, struct kvm_sregs)
#define KVM_TRANSLATE             _IOWR(KVMIO, 0x85, struct kvm_translation)
#define KVM_INTERRUPT             _IOW(KVMIO,  0x86, struct kvm_interrupt)
/* KVM_DEBUG_GUEST is no longer supported, use KVM_SET_GUEST_DEBUG instead */
#define KVM_DEBUG_GUEST           __KVM_DEPRECATED_VCPU_W_0x87
#define KVM_GET_MSRS              _IOWR(KVMIO, 0x88, struct kvm_msrs)
#define KVM_SET_MSRS              _IOW(KVMIO,  0x89, struct kvm_msrs)
#define KVM_SET_CPUID             _IOW(KVMIO,  0x8a, struct kvm_cpuid)
#define KVM_SET_SIGNAL_MASK       _IOW(KVMIO,  0x8b, struct kvm_signal_mask)
#define KVM_GET_FPU               _IOR(KVMIO,  0x8c, struct kvm_fpu)
#define KVM_SET_FPU               _IOW(KVMIO,  0x8d, struct kvm_fpu)
#define KVM_GET_LAPIC             _IOR(KVMIO,  0x8e, struct kvm_lapic_state)
#define KVM_SET_LAPIC             _IOW(KVMIO,  0x8f, struct kvm_lapic_state)
#define KVM_SET_CPUID2            _IOW(KVMIO,  0x90, struct kvm_cpuid2)
#define KVM_GET_CPUID2            _IOWR(KVMIO, 0x91, struct kvm_cpuid2)
/* Available with KVM_CAP_VAPIC */
#define KVM_TPR_ACCESS_REPORTING  _IOWR(KVMIO, 0x92, struct kvm_tpr_access_ctl)
/* Available with KVM_CAP_VAPIC */
#define KVM_SET_VAPIC_ADDR        _IOW(KVMIO,  0x93, struct kvm_vapic_addr)
/* valid for virtual machine (for floating interrupt)_and_ vcpu */
#define KVM_S390_INTERRUPT        _IOW(KVMIO,  0x94, struct kvm_s390_interrupt)
/* store status for s390 */
#define KVM_S390_STORE_STATUS_NOADDR    (-1ul)
#define KVM_S390_STORE_STATUS_PREFIXED  (-2ul)
#define KVM_S390_STORE_STATUS	  _IOW(KVMIO,  0x95, unsigned long)
/* initial ipl psw for s390 */
#define KVM_S390_SET_INITIAL_PSW  _IOW(KVMIO,  0x96, struct kvm_s390_psw)
/* initial reset for s390 */
#define KVM_S390_INITIAL_RESET    _IO(KVMIO,   0x97)
#define KVM_GET_MP_STATE          _IOR(KVMIO,  0x98, struct kvm_mp_state)
#define KVM_SET_MP_STATE          _IOW(KVMIO,  0x99, struct kvm_mp_state)
/* Available with KVM_CAP_USER_NMI */
#define KVM_NMI                   _IO(KVMIO,   0x9a)
/* Available with KVM_CAP_SET_GUEST_DEBUG */
#define KVM_SET_GUEST_DEBUG       _IOW(KVMIO,  0x9b, struct kvm_guest_debug)
/* MCE for x86 */
#define KVM_X86_SETUP_MCE         _IOW(KVMIO,  0x9c, __u64)
#define KVM_X86_GET_MCE_CAP_SUPPORTED _IOR(KVMIO,  0x9d, __u64)
#define KVM_X86_SET_MCE           _IOW(KVMIO,  0x9e, struct kvm_x86_mce)
/* Available with KVM_CAP_VCPU_EVENTS */
#define KVM_GET_VCPU_EVENTS       _IOR(KVMIO,  0x9f, struct kvm_vcpu_events)
#define KVM_SET_VCPU_EVENTS       _IOW(KVMIO,  0xa0, struct kvm_vcpu_events)
/* Available with KVM_CAP_DEBUGREGS */
#define KVM_GET_DEBUGREGS         _IOR(KVMIO,  0xa1, struct kvm_debugregs)
#define KVM_SET_DEBUGREGS         _IOW(KVMIO,  0xa2, struct kvm_debugregs)
/*
 * vcpu version available with KVM_ENABLE_CAP
 * vm version available with KVM_CAP_ENABLE_CAP_VM
 */
#define KVM_ENABLE_CAP            _IOW(KVMIO,  0xa3, struct kvm_enable_cap)
/* Available with KVM_CAP_XSAVE */
#define KVM_GET_XSAVE		  _IOR(KVMIO,  0xa4, struct kvm_xsave)
#define KVM_SET_XSAVE		  _IOW(KVMIO,  0xa5, struct kvm_xsave)
/* Available with KVM_CAP_XCRS */
#define KVM_GET_XCRS		  _IOR(KVMIO,  0xa6, struct kvm_xcrs)
#define KVM_SET_XCRS		  _IOW(KVMIO,  0xa7, struct kvm_xcrs)
/* Available with KVM_CAP_SW_TLB */
#define KVM_DIRTY_TLB		  _IOW(KVMIO,  0xaa, struct kvm_dirty_tlb)
/* Available with KVM_CAP_ONE_REG */
#define KVM_GET_ONE_REG		  _IOW(KVMIO,  0xab, struct kvm_one_reg)
#define KVM_SET_ONE_REG		  _IOW(KVMIO,  0xac, struct kvm_one_reg)
/* VM is being stopped by host */
#define KVM_KVMCLOCK_CTRL	  _IO(KVMIO,   0xad)
#define KVM_ARM_VCPU_INIT	  _IOW(KVMIO,  0xae, struct kvm_vcpu_init)
#define KVM_ARM_PREFERRED_TARGET  _IOR(KVMIO,  0xaf, struct kvm_vcpu_init)
#define KVM_GET_REG_LIST	  _IOWR(KVMIO, 0xb0, struct kvm_reg_list)
/* Available with KVM_CAP_S390_MEM_OP */
#define KVM_S390_MEM_OP		  _IOW(KVMIO,  0xb1, struct kvm_s390_mem_op)
/* Available with KVM_CAP_S390_SKEYS */
#define KVM_S390_GET_SKEYS      _IOW(KVMIO, 0xb2, struct kvm_s390_skeys)
#define KVM_S390_SET_SKEYS      _IOW(KVMIO, 0xb3, struct kvm_s390_skeys)
/* Available with KVM_CAP_S390_INJECT_IRQ */
#define KVM_S390_IRQ              _IOW(KVMIO,  0xb4, struct kvm_s390_irq)
/* Available with KVM_CAP_S390_IRQ_STATE */
#define KVM_S390_SET_IRQ_STATE	  _IOW(KVMIO, 0xb5, struct kvm_s390_irq_state)
#define KVM_S390_GET_IRQ_STATE	  _IOW(KVMIO, 0xb6, struct kvm_s390_irq_state)
/* Available with KVM_CAP_X86_SMM */
#define KVM_SMI                   _IO(KVMIO,   0xb7)

#define KVM_DEV_ASSIGN_ENABLE_IOMMU	(1 << 0)
#define KVM_DEV_ASSIGN_PCI_2_3		(1 << 1)
#define KVM_DEV_ASSIGN_MASK_INTX	(1 << 2)

struct kvm_assigned_pci_dev {
	__u32 assigned_dev_id;
	__u32 busnr;
	__u32 devfn;
	__u32 flags;
	__u32 segnr;
	union {
		__u32 reserved[11];
	};
};

#define KVM_DEV_IRQ_HOST_INTX    (1 << 0)
#define KVM_DEV_IRQ_HOST_MSI     (1 << 1)
#define KVM_DEV_IRQ_HOST_MSIX    (1 << 2)

#define KVM_DEV_IRQ_GUEST_INTX   (1 << 8)
#define KVM_DEV_IRQ_GUEST_MSI    (1 << 9)
#define KVM_DEV_IRQ_GUEST_MSIX   (1 << 10)

#define KVM_DEV_IRQ_HOST_MASK	 0x00ff
#define KVM_DEV_IRQ_GUEST_MASK   0xff00

struct kvm_assigned_irq {
	__u32 assigned_dev_id;
	__u32 host_irq; /* ignored (legacy field) */
	__u32 guest_irq;
	__u32 flags;
	union {
		__u32 reserved[12];
	};
};

struct kvm_assigned_msix_nr {
	__u32 assigned_dev_id;
	__u16 entry_nr;
	__u16 padding;
};

#define KVM_MAX_MSIX_PER_DEV		256
struct kvm_assigned_msix_entry {
	__u32 assigned_dev_id;
	__u32 gsi;
	__u16 entry; /* The index of entry in the MSI-X table */
	__u16 padding[3];
};

#define KVM_X2APIC_API_USE_32BIT_IDS            (1ULL << 0)
#define KVM_X2APIC_API_DISABLE_BROADCAST_QUIRK  (1ULL << 1)

#endif /* __LINUX_KVM_H */<|MERGE_RESOLUTION|>--- conflicted
+++ resolved
@@ -887,14 +887,11 @@
 #define KVM_CAP_PPC_MMU_RADIX 134
 #define KVM_CAP_PPC_MMU_HASH_V3 135
 #define KVM_CAP_IMMEDIATE_EXIT 136
-<<<<<<< HEAD
 #define KVM_CAP_MIPS_VZ 137
 #define KVM_CAP_MIPS_TE 138
 #define KVM_CAP_MIPS_64BIT 139
-=======
-#define KVM_CAP_S390_GS 137
-#define KVM_CAP_S390_AIS 138
->>>>>>> 47a4693e
+#define KVM_CAP_S390_GS 140
+#define KVM_CAP_S390_AIS 141
 
 #ifdef KVM_CAP_IRQ_ROUTING
 
