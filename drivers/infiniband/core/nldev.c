--- conflicted
+++ resolved
@@ -479,8 +479,6 @@
 	return skb->len;
 }
 
-<<<<<<< HEAD
-=======
 static int nldev_res_get_doit(struct sk_buff *skb, struct nlmsghdr *nlh,
 			      struct netlink_ext_ack *extack)
 {
@@ -690,7 +688,6 @@
 	return ret;
 }
 
->>>>>>> 661e50bc
 static const struct rdma_nl_cbs nldev_cb_table[RDMA_NLDEV_NUM_OPS] = {
 	[RDMA_NLDEV_CMD_GET] = {
 		.doit = nldev_get_doit,
