/* SPDX-License-Identifier: GPL-2.0 OR MIT */
/**************************************************************************
 *
 * Copyright (c) 2006-2009 VMware, Inc., Palo Alto, CA., USA
 * All Rights Reserved.
 *
 * Permission is hereby granted, free of charge, to any person obtaining a
 * copy of this software and associated documentation files (the
 * "Software"), to deal in the Software without restriction, including
 * without limitation the rights to use, copy, modify, merge, publish,
 * distribute, sub license, and/or sell copies of the Software, and to
 * permit persons to whom the Software is furnished to do so, subject to
 * the following conditions:
 *
 * The above copyright notice and this permission notice (including the
 * next paragraph) shall be included in all copies or substantial portions
 * of the Software.
 *
 * THE SOFTWARE IS PROVIDED "AS IS", WITHOUT WARRANTY OF ANY KIND, EXPRESS OR
 * IMPLIED, INCLUDING BUT NOT LIMITED TO THE WARRANTIES OF MERCHANTABILITY,
 * FITNESS FOR A PARTICULAR PURPOSE AND NON-INFRINGEMENT. IN NO EVENT SHALL
 * THE COPYRIGHT HOLDERS, AUTHORS AND/OR ITS SUPPLIERS BE LIABLE FOR ANY CLAIM,
 * DAMAGES OR OTHER LIABILITY, WHETHER IN AN ACTION OF CONTRACT, TORT OR
 * OTHERWISE, ARISING FROM, OUT OF OR IN CONNECTION WITH THE SOFTWARE OR THE
 * USE OR OTHER DEALINGS IN THE SOFTWARE.
 *
 **************************************************************************/
/*
 * Authors: Thomas Hellstrom <thellstrom-at-vmware-dot-com>
 */

#define pr_fmt(fmt) "[TTM] " fmt

#include <drm/ttm/ttm_module.h>
#include <drm/ttm/ttm_bo_driver.h>
#include <drm/ttm/ttm_placement.h>
#include <linux/jiffies.h>
#include <linux/slab.h>
#include <linux/sched.h>
#include <linux/mm.h>
#include <linux/file.h>
#include <linux/module.h>
#include <linux/atomic.h>
#include <linux/dma-resv.h>

static void ttm_bo_global_kobj_release(struct kobject *kobj);

/**
 * ttm_global_mutex - protecting the global BO state
 */
DEFINE_MUTEX(ttm_global_mutex);
unsigned ttm_bo_glob_use_count;
struct ttm_bo_global ttm_bo_glob;
EXPORT_SYMBOL(ttm_bo_glob);

static struct attribute ttm_bo_count = {
	.name = "bo_count",
	.mode = S_IRUGO
};

/* default destructor */
static void ttm_bo_default_destroy(struct ttm_buffer_object *bo)
{
	kfree(bo);
}

static inline int ttm_mem_type_from_place(const struct ttm_place *place,
					  uint32_t *mem_type)
{
	int pos;

	pos = ffs(place->flags & TTM_PL_MASK_MEM);
	if (unlikely(!pos))
		return -EINVAL;

	*mem_type = pos - 1;
	return 0;
}

static void ttm_mem_type_debug(struct ttm_bo_device *bdev, struct drm_printer *p,
			       int mem_type)
{
	struct ttm_mem_type_manager *man = &bdev->man[mem_type];

	drm_printf(p, "    has_type: %d\n", man->has_type);
	drm_printf(p, "    use_type: %d\n", man->use_type);
	drm_printf(p, "    flags: 0x%08X\n", man->flags);
	drm_printf(p, "    gpu_offset: 0x%08llX\n", man->gpu_offset);
	drm_printf(p, "    size: %llu\n", man->size);
	drm_printf(p, "    available_caching: 0x%08X\n", man->available_caching);
	drm_printf(p, "    default_caching: 0x%08X\n", man->default_caching);
	if (mem_type != TTM_PL_SYSTEM)
		(*man->func->debug)(man, p);
}

static void ttm_bo_mem_space_debug(struct ttm_buffer_object *bo,
					struct ttm_placement *placement)
{
	struct drm_printer p = drm_debug_printer(TTM_PFX);
	int i, ret, mem_type;

	drm_printf(&p, "No space for %p (%lu pages, %luK, %luM)\n",
		   bo, bo->mem.num_pages, bo->mem.size >> 10,
		   bo->mem.size >> 20);
	for (i = 0; i < placement->num_placement; i++) {
		ret = ttm_mem_type_from_place(&placement->placement[i],
						&mem_type);
		if (ret)
			return;
		drm_printf(&p, "  placement[%d]=0x%08X (%d)\n",
			   i, placement->placement[i].flags, mem_type);
		ttm_mem_type_debug(bo->bdev, &p, mem_type);
	}
}

static ssize_t ttm_bo_global_show(struct kobject *kobj,
				  struct attribute *attr,
				  char *buffer)
{
	struct ttm_bo_global *glob =
		container_of(kobj, struct ttm_bo_global, kobj);

	return snprintf(buffer, PAGE_SIZE, "%d\n",
				atomic_read(&glob->bo_count));
}

static struct attribute *ttm_bo_global_attrs[] = {
	&ttm_bo_count,
	NULL
};

static const struct sysfs_ops ttm_bo_global_ops = {
	.show = &ttm_bo_global_show
};

static struct kobj_type ttm_bo_glob_kobj_type  = {
	.release = &ttm_bo_global_kobj_release,
	.sysfs_ops = &ttm_bo_global_ops,
	.default_attrs = ttm_bo_global_attrs
};


static inline uint32_t ttm_bo_type_flags(unsigned type)
{
	return 1 << (type);
}

<<<<<<< HEAD
static void ttm_bo_release_list(struct kref *list_kref)
{
	struct ttm_buffer_object *bo =
	    container_of(list_kref, struct ttm_buffer_object, list_kref);
	size_t acc_size = bo->acc_size;

	BUG_ON(kref_read(&bo->list_kref));
	BUG_ON(kref_read(&bo->kref));
	BUG_ON(bo->mem.mm_node != NULL);
	BUG_ON(!list_empty(&bo->lru));
	BUG_ON(!list_empty(&bo->ddestroy));
	ttm_tt_destroy(bo->ttm);
	atomic_dec(&ttm_bo_glob.bo_count);
	dma_fence_put(bo->moving);
	if (!ttm_bo_uses_embedded_gem_object(bo))
		dma_resv_fini(&bo->base._resv);
	bo->destroy(bo);
	ttm_mem_global_free(&ttm_mem_glob, acc_size);
}

=======
>>>>>>> 04d5ce62
static void ttm_bo_add_mem_to_lru(struct ttm_buffer_object *bo,
				  struct ttm_mem_reg *mem)
{
	struct ttm_bo_device *bdev = bo->bdev;
	struct ttm_mem_type_manager *man;

	if (!list_empty(&bo->lru))
		return;

	if (mem->placement & TTM_PL_FLAG_NO_EVICT)
		return;

	man = &bdev->man[mem->mem_type];
	list_add_tail(&bo->lru, &man->lru[bo->priority]);

	if (!(man->flags & TTM_MEMTYPE_FLAG_FIXED) && bo->ttm &&
	    !(bo->ttm->page_flags & (TTM_PAGE_FLAG_SG |
				     TTM_PAGE_FLAG_SWAPPED))) {
		list_add_tail(&bo->swap, &ttm_bo_glob.swap_lru[bo->priority]);
	}
}

static void ttm_bo_del_from_lru(struct ttm_buffer_object *bo)
{
	struct ttm_bo_device *bdev = bo->bdev;
	bool notify = false;

	if (!list_empty(&bo->swap)) {
		list_del_init(&bo->swap);
		notify = true;
	}
	if (!list_empty(&bo->lru)) {
		list_del_init(&bo->lru);
		notify = true;
	}

	if (notify && bdev->driver->del_from_lru_notify)
		bdev->driver->del_from_lru_notify(bo);
}

static void ttm_bo_bulk_move_set_pos(struct ttm_lru_bulk_move_pos *pos,
				     struct ttm_buffer_object *bo)
{
	if (!pos->first)
		pos->first = bo;
	pos->last = bo;
}

void ttm_bo_move_to_lru_tail(struct ttm_buffer_object *bo,
			     struct ttm_lru_bulk_move *bulk)
{
	dma_resv_assert_held(bo->base.resv);

	ttm_bo_del_from_lru(bo);
	ttm_bo_add_mem_to_lru(bo, &bo->mem);

	if (bulk && !(bo->mem.placement & TTM_PL_FLAG_NO_EVICT)) {
		switch (bo->mem.mem_type) {
		case TTM_PL_TT:
			ttm_bo_bulk_move_set_pos(&bulk->tt[bo->priority], bo);
			break;

		case TTM_PL_VRAM:
			ttm_bo_bulk_move_set_pos(&bulk->vram[bo->priority], bo);
			break;
		}
		if (bo->ttm && !(bo->ttm->page_flags &
				 (TTM_PAGE_FLAG_SG | TTM_PAGE_FLAG_SWAPPED)))
			ttm_bo_bulk_move_set_pos(&bulk->swap[bo->priority], bo);
	}
}
EXPORT_SYMBOL(ttm_bo_move_to_lru_tail);

void ttm_bo_bulk_move_lru_tail(struct ttm_lru_bulk_move *bulk)
{
	unsigned i;

	for (i = 0; i < TTM_MAX_BO_PRIORITY; ++i) {
		struct ttm_lru_bulk_move_pos *pos = &bulk->tt[i];
		struct ttm_mem_type_manager *man;

		if (!pos->first)
			continue;

		dma_resv_assert_held(pos->first->base.resv);
		dma_resv_assert_held(pos->last->base.resv);

		man = &pos->first->bdev->man[TTM_PL_TT];
		list_bulk_move_tail(&man->lru[i], &pos->first->lru,
				    &pos->last->lru);
	}

	for (i = 0; i < TTM_MAX_BO_PRIORITY; ++i) {
		struct ttm_lru_bulk_move_pos *pos = &bulk->vram[i];
		struct ttm_mem_type_manager *man;

		if (!pos->first)
			continue;

		dma_resv_assert_held(pos->first->base.resv);
		dma_resv_assert_held(pos->last->base.resv);

		man = &pos->first->bdev->man[TTM_PL_VRAM];
		list_bulk_move_tail(&man->lru[i], &pos->first->lru,
				    &pos->last->lru);
	}

	for (i = 0; i < TTM_MAX_BO_PRIORITY; ++i) {
		struct ttm_lru_bulk_move_pos *pos = &bulk->swap[i];
		struct list_head *lru;

		if (!pos->first)
			continue;

		dma_resv_assert_held(pos->first->base.resv);
		dma_resv_assert_held(pos->last->base.resv);

		lru = &ttm_bo_glob.swap_lru[i];
		list_bulk_move_tail(lru, &pos->first->swap, &pos->last->swap);
	}
}
EXPORT_SYMBOL(ttm_bo_bulk_move_lru_tail);

static int ttm_bo_handle_move_mem(struct ttm_buffer_object *bo,
				  struct ttm_mem_reg *mem, bool evict,
				  struct ttm_operation_ctx *ctx)
{
	struct ttm_bo_device *bdev = bo->bdev;
	bool old_is_pci = ttm_mem_reg_is_pci(bdev, &bo->mem);
	bool new_is_pci = ttm_mem_reg_is_pci(bdev, mem);
	struct ttm_mem_type_manager *old_man = &bdev->man[bo->mem.mem_type];
	struct ttm_mem_type_manager *new_man = &bdev->man[mem->mem_type];
	int ret = 0;

	if (old_is_pci || new_is_pci ||
	    ((mem->placement & bo->mem.placement & TTM_PL_MASK_CACHING) == 0)) {
		ret = ttm_mem_io_lock(old_man, true);
		if (unlikely(ret != 0))
			goto out_err;
		ttm_bo_unmap_virtual_locked(bo);
		ttm_mem_io_unlock(old_man);
	}

	/*
	 * Create and bind a ttm if required.
	 */

	if (!(new_man->flags & TTM_MEMTYPE_FLAG_FIXED)) {
		if (bo->ttm == NULL) {
			bool zero = !(old_man->flags & TTM_MEMTYPE_FLAG_FIXED);
			ret = ttm_tt_create(bo, zero);
			if (ret)
				goto out_err;
		}

		ret = ttm_tt_set_placement_caching(bo->ttm, mem->placement);
		if (ret)
			goto out_err;

		if (mem->mem_type != TTM_PL_SYSTEM) {
			ret = ttm_tt_bind(bo->ttm, mem, ctx);
			if (ret)
				goto out_err;
		}

		if (bo->mem.mem_type == TTM_PL_SYSTEM) {
			if (bdev->driver->move_notify)
				bdev->driver->move_notify(bo, evict, mem);
			bo->mem = *mem;
			mem->mm_node = NULL;
			goto moved;
		}
	}

	if (bdev->driver->move_notify)
		bdev->driver->move_notify(bo, evict, mem);

	if (!(old_man->flags & TTM_MEMTYPE_FLAG_FIXED) &&
	    !(new_man->flags & TTM_MEMTYPE_FLAG_FIXED))
		ret = ttm_bo_move_ttm(bo, ctx, mem);
	else if (bdev->driver->move)
		ret = bdev->driver->move(bo, evict, ctx, mem);
	else
		ret = ttm_bo_move_memcpy(bo, ctx, mem);

	if (ret) {
		if (bdev->driver->move_notify) {
			swap(*mem, bo->mem);
			bdev->driver->move_notify(bo, false, mem);
			swap(*mem, bo->mem);
		}

		goto out_err;
	}

moved:
	bo->evicted = false;

	if (bo->mem.mm_node)
		bo->offset = (bo->mem.start << PAGE_SHIFT) +
		    bdev->man[bo->mem.mem_type].gpu_offset;
	else
		bo->offset = 0;

	ctx->bytes_moved += bo->num_pages << PAGE_SHIFT;
	return 0;

out_err:
	new_man = &bdev->man[bo->mem.mem_type];
	if (new_man->flags & TTM_MEMTYPE_FLAG_FIXED) {
		ttm_tt_destroy(bo->ttm);
		bo->ttm = NULL;
	}

	return ret;
}

/**
 * Call bo::reserved.
 * Will release GPU memory type usage on destruction.
 * This is the place to put in driver specific hooks to release
 * driver private resources.
 * Will release the bo::reserved lock.
 */

static void ttm_bo_cleanup_memtype_use(struct ttm_buffer_object *bo)
{
	if (bo->bdev->driver->move_notify)
		bo->bdev->driver->move_notify(bo, false, NULL);

	ttm_tt_destroy(bo->ttm);
	bo->ttm = NULL;
	ttm_bo_mem_put(bo, &bo->mem);
}

static int ttm_bo_individualize_resv(struct ttm_buffer_object *bo)
{
	int r;

	if (bo->base.resv == &bo->base._resv)
		return 0;

	BUG_ON(!dma_resv_trylock(&bo->base._resv));

	r = dma_resv_copy_fences(&bo->base._resv, bo->base.resv);
	dma_resv_unlock(&bo->base._resv);
	if (r)
		return r;

	if (bo->type != ttm_bo_type_sg) {
		/* This works because the BO is about to be destroyed and nobody
		 * reference it any more. The only tricky case is the trylock on
		 * the resv object while holding the lru_lock.
		 */
		spin_lock(&ttm_bo_glob.lru_lock);
		bo->base.resv = &bo->base._resv;
		spin_unlock(&ttm_bo_glob.lru_lock);
	}

	return r;
}

static void ttm_bo_flush_all_fences(struct ttm_buffer_object *bo)
{
	struct dma_resv *resv = &bo->base._resv;
	struct dma_resv_list *fobj;
	struct dma_fence *fence;
	int i;

	rcu_read_lock();
	fobj = rcu_dereference(resv->fence);
	fence = rcu_dereference(resv->fence_excl);
	if (fence && !fence->ops->signaled)
		dma_fence_enable_sw_signaling(fence);

	for (i = 0; fobj && i < fobj->shared_count; ++i) {
		fence = rcu_dereference(fobj->shared[i]);

		if (!fence->ops->signaled)
			dma_fence_enable_sw_signaling(fence);
	}
	rcu_read_unlock();
}

/**
 * function ttm_bo_cleanup_refs
 * If bo idle, remove from lru lists, and unref.
 * If not idle, block if possible.
 *
 * Must be called with lru_lock and reservation held, this function
 * will drop the lru lock and optionally the reservation lock before returning.
 *
 * @interruptible         Any sleeps should occur interruptibly.
 * @no_wait_gpu           Never wait for gpu. Return -EBUSY instead.
 * @unlock_resv           Unlock the reservation lock as well.
 */

static int ttm_bo_cleanup_refs(struct ttm_buffer_object *bo,
			       bool interruptible, bool no_wait_gpu,
			       bool unlock_resv)
{
	struct dma_resv *resv = &bo->base._resv;
	int ret;

	if (dma_resv_test_signaled_rcu(resv, true))
		ret = 0;
	else
		ret = -EBUSY;

	if (ret && !no_wait_gpu) {
		long lret;

		if (unlock_resv)
			dma_resv_unlock(bo->base.resv);
		spin_unlock(&ttm_bo_glob.lru_lock);

		lret = dma_resv_wait_timeout_rcu(resv, true, interruptible,
						 30 * HZ);

		if (lret < 0)
			return lret;
		else if (lret == 0)
			return -EBUSY;

		spin_lock(&ttm_bo_glob.lru_lock);
		if (unlock_resv && !dma_resv_trylock(bo->base.resv)) {
			/*
			 * We raced, and lost, someone else holds the reservation now,
			 * and is probably busy in ttm_bo_cleanup_memtype_use.
			 *
			 * Even if it's not the case, because we finished waiting any
			 * delayed destruction would succeed, so just return success
			 * here.
			 */
			spin_unlock(&ttm_bo_glob.lru_lock);
			return 0;
		}
		ret = 0;
	}

	if (ret || unlikely(list_empty(&bo->ddestroy))) {
		if (unlock_resv)
			dma_resv_unlock(bo->base.resv);
		spin_unlock(&ttm_bo_glob.lru_lock);
		return ret;
	}

	ttm_bo_del_from_lru(bo);
	list_del_init(&bo->ddestroy);
	spin_unlock(&ttm_bo_glob.lru_lock);
	ttm_bo_cleanup_memtype_use(bo);

	if (unlock_resv)
		dma_resv_unlock(bo->base.resv);

	ttm_bo_put(bo);

	return 0;
}

/**
 * Traverse the delayed list, and call ttm_bo_cleanup_refs on all
 * encountered buffers.
 */
static bool ttm_bo_delayed_delete(struct ttm_bo_device *bdev, bool remove_all)
{
	struct ttm_bo_global *glob = &ttm_bo_glob;
	struct list_head removed;
	bool empty;

	INIT_LIST_HEAD(&removed);

	spin_lock(&glob->lru_lock);
	while (!list_empty(&bdev->ddestroy)) {
		struct ttm_buffer_object *bo;

		bo = list_first_entry(&bdev->ddestroy, struct ttm_buffer_object,
				      ddestroy);
		list_move_tail(&bo->ddestroy, &removed);
		if (!ttm_bo_get_unless_zero(bo))
			continue;

		if (remove_all || bo->base.resv != &bo->base._resv) {
			spin_unlock(&glob->lru_lock);
			dma_resv_lock(bo->base.resv, NULL);

			spin_lock(&glob->lru_lock);
			ttm_bo_cleanup_refs(bo, false, !remove_all, true);

		} else if (dma_resv_trylock(bo->base.resv)) {
			ttm_bo_cleanup_refs(bo, false, !remove_all, true);
		} else {
			spin_unlock(&glob->lru_lock);
		}

		ttm_bo_put(bo);
		spin_lock(&glob->lru_lock);
	}
	list_splice_tail(&removed, &bdev->ddestroy);
	empty = list_empty(&bdev->ddestroy);
	spin_unlock(&glob->lru_lock);

	return empty;
}

static void ttm_bo_delayed_workqueue(struct work_struct *work)
{
	struct ttm_bo_device *bdev =
	    container_of(work, struct ttm_bo_device, wq.work);

	if (!ttm_bo_delayed_delete(bdev, false))
		schedule_delayed_work(&bdev->wq,
				      ((HZ / 100) < 1) ? 1 : HZ / 100);
}

static void ttm_bo_release(struct kref *kref)
{
	struct ttm_buffer_object *bo =
	    container_of(kref, struct ttm_buffer_object, kref);
	struct ttm_bo_device *bdev = bo->bdev;
	struct ttm_mem_type_manager *man = &bdev->man[bo->mem.mem_type];
	size_t acc_size = bo->acc_size;
	int ret;

	if (!bo->deleted) {
		ret = ttm_bo_individualize_resv(bo);
		if (ret) {
			/* Last resort, if we fail to allocate memory for the
			 * fences block for the BO to become idle
			 */
			dma_resv_wait_timeout_rcu(bo->base.resv, true, false,
						  30 * HZ);
		}

		if (bo->bdev->driver->release_notify)
			bo->bdev->driver->release_notify(bo);

		drm_vma_offset_remove(bdev->vma_manager, &bo->base.vma_node);
		ttm_mem_io_lock(man, false);
		ttm_mem_io_free_vm(bo);
		ttm_mem_io_unlock(man);
	}

	if (!dma_resv_test_signaled_rcu(bo->base.resv, true)) {
		/* The BO is not idle, resurrect it for delayed destroy */
		ttm_bo_flush_all_fences(bo);
		bo->deleted = true;

		spin_lock(&ttm_bo_glob.lru_lock);

		/*
		 * Make NO_EVICT bos immediately available to
		 * shrinkers, now that they are queued for
		 * destruction.
		 */
		if (bo->mem.placement & TTM_PL_FLAG_NO_EVICT) {
			bo->mem.placement &= ~TTM_PL_FLAG_NO_EVICT;
			ttm_bo_del_from_lru(bo);
			ttm_bo_add_mem_to_lru(bo, &bo->mem);
		}

		kref_init(&bo->kref);
		list_add_tail(&bo->ddestroy, &bdev->ddestroy);
		spin_unlock(&ttm_bo_glob.lru_lock);

		schedule_delayed_work(&bdev->wq,
				      ((HZ / 100) < 1) ? 1 : HZ / 100);
		return;
	}

	spin_lock(&ttm_bo_glob.lru_lock);
	ttm_bo_del_from_lru(bo);
	list_del(&bo->ddestroy);
	spin_unlock(&ttm_bo_glob.lru_lock);

	ttm_bo_cleanup_memtype_use(bo);

	BUG_ON(bo->mem.mm_node != NULL);
	atomic_dec(&ttm_bo_glob.bo_count);
	dma_fence_put(bo->moving);
	if (!ttm_bo_uses_embedded_gem_object(bo))
		dma_resv_fini(&bo->base._resv);
	bo->destroy(bo);
	ttm_mem_global_free(&ttm_mem_glob, acc_size);
}

void ttm_bo_put(struct ttm_buffer_object *bo)
{
	kref_put(&bo->kref, ttm_bo_release);
}
EXPORT_SYMBOL(ttm_bo_put);

int ttm_bo_lock_delayed_workqueue(struct ttm_bo_device *bdev)
{
	return cancel_delayed_work_sync(&bdev->wq);
}
EXPORT_SYMBOL(ttm_bo_lock_delayed_workqueue);

void ttm_bo_unlock_delayed_workqueue(struct ttm_bo_device *bdev, int resched)
{
	if (resched)
		schedule_delayed_work(&bdev->wq,
				      ((HZ / 100) < 1) ? 1 : HZ / 100);
}
EXPORT_SYMBOL(ttm_bo_unlock_delayed_workqueue);

static int ttm_bo_evict(struct ttm_buffer_object *bo,
			struct ttm_operation_ctx *ctx)
{
	struct ttm_bo_device *bdev = bo->bdev;
	struct ttm_mem_reg evict_mem;
	struct ttm_placement placement;
	int ret = 0;

	dma_resv_assert_held(bo->base.resv);

	placement.num_placement = 0;
	placement.num_busy_placement = 0;
	bdev->driver->evict_flags(bo, &placement);

	if (!placement.num_placement && !placement.num_busy_placement) {
		ret = ttm_bo_pipeline_gutting(bo);
		if (ret)
			return ret;

		return ttm_tt_create(bo, false);
	}

	evict_mem = bo->mem;
	evict_mem.mm_node = NULL;
	evict_mem.bus.io_reserved_vm = false;
	evict_mem.bus.io_reserved_count = 0;

	ret = ttm_bo_mem_space(bo, &placement, &evict_mem, ctx);
	if (ret) {
		if (ret != -ERESTARTSYS) {
			pr_err("Failed to find memory space for buffer 0x%p eviction\n",
			       bo);
			ttm_bo_mem_space_debug(bo, &placement);
		}
		goto out;
	}

	ret = ttm_bo_handle_move_mem(bo, &evict_mem, true, ctx);
	if (unlikely(ret)) {
		if (ret != -ERESTARTSYS)
			pr_err("Buffer eviction failed\n");
		ttm_bo_mem_put(bo, &evict_mem);
		goto out;
	}
	bo->evicted = true;
out:
	return ret;
}

bool ttm_bo_eviction_valuable(struct ttm_buffer_object *bo,
			      const struct ttm_place *place)
{
	/* Don't evict this BO if it's outside of the
	 * requested placement range
	 */
	if (place->fpfn >= (bo->mem.start + bo->mem.size) ||
	    (place->lpfn && place->lpfn <= bo->mem.start))
		return false;

	return true;
}
EXPORT_SYMBOL(ttm_bo_eviction_valuable);

/**
 * Check the target bo is allowable to be evicted or swapout, including cases:
 *
 * a. if share same reservation object with ctx->resv, have assumption
 * reservation objects should already be locked, so not lock again and
 * return true directly when either the opreation allow_reserved_eviction
 * or the target bo already is in delayed free list;
 *
 * b. Otherwise, trylock it.
 */
static bool ttm_bo_evict_swapout_allowable(struct ttm_buffer_object *bo,
			struct ttm_operation_ctx *ctx, bool *locked, bool *busy)
{
	bool ret = false;

	if (bo->base.resv == ctx->resv) {
		dma_resv_assert_held(bo->base.resv);
		if (ctx->flags & TTM_OPT_FLAG_ALLOW_RES_EVICT)
			ret = true;
		*locked = false;
		if (busy)
			*busy = false;
	} else {
		ret = dma_resv_trylock(bo->base.resv);
		*locked = ret;
		if (busy)
			*busy = !ret;
	}

	return ret;
}

/**
 * ttm_mem_evict_wait_busy - wait for a busy BO to become available
 *
 * @busy_bo: BO which couldn't be locked with trylock
 * @ctx: operation context
 * @ticket: acquire ticket
 *
 * Try to lock a busy buffer object to avoid failing eviction.
 */
static int ttm_mem_evict_wait_busy(struct ttm_buffer_object *busy_bo,
				   struct ttm_operation_ctx *ctx,
				   struct ww_acquire_ctx *ticket)
{
	int r;

	if (!busy_bo || !ticket)
		return -EBUSY;

	if (ctx->interruptible)
		r = dma_resv_lock_interruptible(busy_bo->base.resv,
							  ticket);
	else
		r = dma_resv_lock(busy_bo->base.resv, ticket);

	/*
	 * TODO: It would be better to keep the BO locked until allocation is at
	 * least tried one more time, but that would mean a much larger rework
	 * of TTM.
	 */
	if (!r)
		dma_resv_unlock(busy_bo->base.resv);

	return r == -EDEADLK ? -EBUSY : r;
}

static int ttm_mem_evict_first(struct ttm_bo_device *bdev,
			       uint32_t mem_type,
			       const struct ttm_place *place,
			       struct ttm_operation_ctx *ctx,
			       struct ww_acquire_ctx *ticket)
{
	struct ttm_buffer_object *bo = NULL, *busy_bo = NULL;
	struct ttm_mem_type_manager *man = &bdev->man[mem_type];
	bool locked = false;
	unsigned i;
	int ret;

	spin_lock(&ttm_bo_glob.lru_lock);
	for (i = 0; i < TTM_MAX_BO_PRIORITY; ++i) {
		list_for_each_entry(bo, &man->lru[i], lru) {
			bool busy;

			if (!ttm_bo_evict_swapout_allowable(bo, ctx, &locked,
							    &busy)) {
				if (busy && !busy_bo && ticket !=
				    dma_resv_locking_ctx(bo->base.resv))
					busy_bo = bo;
				continue;
			}

			if (place && !bdev->driver->eviction_valuable(bo,
								      place)) {
				if (locked)
					dma_resv_unlock(bo->base.resv);
				continue;
			}
			if (!ttm_bo_get_unless_zero(bo)) {
				if (locked)
					dma_resv_unlock(bo->base.resv);
				continue;
			}
			break;
		}

		/* If the inner loop terminated early, we have our candidate */
		if (&bo->lru != &man->lru[i])
			break;

		bo = NULL;
	}

	if (!bo) {
		if (busy_bo && !ttm_bo_get_unless_zero(busy_bo))
			busy_bo = NULL;
		spin_unlock(&ttm_bo_glob.lru_lock);
		ret = ttm_mem_evict_wait_busy(busy_bo, ctx, ticket);
		if (busy_bo)
			ttm_bo_put(busy_bo);
		return ret;
	}

	if (bo->deleted) {
		ret = ttm_bo_cleanup_refs(bo, ctx->interruptible,
					  ctx->no_wait_gpu, locked);
		ttm_bo_put(bo);
		return ret;
	}

	spin_unlock(&ttm_bo_glob.lru_lock);

	ret = ttm_bo_evict(bo, ctx);
	if (locked)
		ttm_bo_unreserve(bo);

	ttm_bo_put(bo);
	return ret;
}

void ttm_bo_mem_put(struct ttm_buffer_object *bo, struct ttm_mem_reg *mem)
{
	struct ttm_mem_type_manager *man = &bo->bdev->man[mem->mem_type];

	if (mem->mm_node)
		(*man->func->put_node)(man, mem);
}
EXPORT_SYMBOL(ttm_bo_mem_put);

/**
 * Add the last move fence to the BO and reserve a new shared slot.
 */
static int ttm_bo_add_move_fence(struct ttm_buffer_object *bo,
				 struct ttm_mem_type_manager *man,
				 struct ttm_mem_reg *mem,
				 bool no_wait_gpu)
{
	struct dma_fence *fence;
	int ret;

	spin_lock(&man->move_lock);
	fence = dma_fence_get(man->move);
	spin_unlock(&man->move_lock);

	if (!fence)
		return 0;

	if (no_wait_gpu)
		return -EBUSY;

	dma_resv_add_shared_fence(bo->base.resv, fence);

	ret = dma_resv_reserve_shared(bo->base.resv, 1);
	if (unlikely(ret)) {
		dma_fence_put(fence);
		return ret;
	}

	dma_fence_put(bo->moving);
	bo->moving = fence;
	return 0;
}

/**
 * Repeatedly evict memory from the LRU for @mem_type until we create enough
 * space, or we've evicted everything and there isn't enough space.
 */
static int ttm_bo_mem_force_space(struct ttm_buffer_object *bo,
				  const struct ttm_place *place,
				  struct ttm_mem_reg *mem,
				  struct ttm_operation_ctx *ctx)
{
	struct ttm_bo_device *bdev = bo->bdev;
	struct ttm_mem_type_manager *man = &bdev->man[mem->mem_type];
	struct ww_acquire_ctx *ticket;
	int ret;

	ticket = dma_resv_locking_ctx(bo->base.resv);
	do {
		ret = (*man->func->get_node)(man, bo, place, mem);
		if (unlikely(ret != 0))
			return ret;
		if (mem->mm_node)
			break;
		ret = ttm_mem_evict_first(bdev, mem->mem_type, place, ctx,
					  ticket);
		if (unlikely(ret != 0))
			return ret;
	} while (1);

	return ttm_bo_add_move_fence(bo, man, mem, ctx->no_wait_gpu);
}

static uint32_t ttm_bo_select_caching(struct ttm_mem_type_manager *man,
				      uint32_t cur_placement,
				      uint32_t proposed_placement)
{
	uint32_t caching = proposed_placement & TTM_PL_MASK_CACHING;
	uint32_t result = proposed_placement & ~TTM_PL_MASK_CACHING;

	/**
	 * Keep current caching if possible.
	 */

	if ((cur_placement & caching) != 0)
		result |= (cur_placement & caching);
	else if ((man->default_caching & caching) != 0)
		result |= man->default_caching;
	else if ((TTM_PL_FLAG_CACHED & caching) != 0)
		result |= TTM_PL_FLAG_CACHED;
	else if ((TTM_PL_FLAG_WC & caching) != 0)
		result |= TTM_PL_FLAG_WC;
	else if ((TTM_PL_FLAG_UNCACHED & caching) != 0)
		result |= TTM_PL_FLAG_UNCACHED;

	return result;
}

static bool ttm_bo_mt_compatible(struct ttm_mem_type_manager *man,
				 uint32_t mem_type,
				 const struct ttm_place *place,
				 uint32_t *masked_placement)
{
	uint32_t cur_flags = ttm_bo_type_flags(mem_type);

	if ((cur_flags & place->flags & TTM_PL_MASK_MEM) == 0)
		return false;

	if ((place->flags & man->available_caching) == 0)
		return false;

	cur_flags |= (place->flags & man->available_caching);

	*masked_placement = cur_flags;
	return true;
}

/**
 * ttm_bo_mem_placement - check if placement is compatible
 * @bo: BO to find memory for
 * @place: where to search
 * @mem: the memory object to fill in
 * @ctx: operation context
 *
 * Check if placement is compatible and fill in mem structure.
 * Returns -EBUSY if placement won't work or negative error code.
 * 0 when placement can be used.
 */
static int ttm_bo_mem_placement(struct ttm_buffer_object *bo,
				const struct ttm_place *place,
				struct ttm_mem_reg *mem,
				struct ttm_operation_ctx *ctx)
{
	struct ttm_bo_device *bdev = bo->bdev;
	uint32_t mem_type = TTM_PL_SYSTEM;
	struct ttm_mem_type_manager *man;
	uint32_t cur_flags = 0;
	int ret;

	ret = ttm_mem_type_from_place(place, &mem_type);
	if (ret)
		return ret;

	man = &bdev->man[mem_type];
	if (!man->has_type || !man->use_type)
		return -EBUSY;

	if (!ttm_bo_mt_compatible(man, mem_type, place, &cur_flags))
		return -EBUSY;

	cur_flags = ttm_bo_select_caching(man, bo->mem.placement, cur_flags);
	/*
	 * Use the access and other non-mapping-related flag bits from
	 * the memory placement flags to the current flags
	 */
	ttm_flag_masked(&cur_flags, place->flags, ~TTM_PL_MASK_MEMTYPE);

	mem->mem_type = mem_type;
	mem->placement = cur_flags;

	spin_lock(&ttm_bo_glob.lru_lock);
	ttm_bo_del_from_lru(bo);
	ttm_bo_add_mem_to_lru(bo, mem);
	spin_unlock(&ttm_bo_glob.lru_lock);

	return 0;
}

/**
 * Creates space for memory region @mem according to its type.
 *
 * This function first searches for free space in compatible memory types in
 * the priority order defined by the driver.  If free space isn't found, then
 * ttm_bo_mem_force_space is attempted in priority order to evict and find
 * space.
 */
int ttm_bo_mem_space(struct ttm_buffer_object *bo,
			struct ttm_placement *placement,
			struct ttm_mem_reg *mem,
			struct ttm_operation_ctx *ctx)
{
	struct ttm_bo_device *bdev = bo->bdev;
	bool type_found = false;
	int i, ret;

	ret = dma_resv_reserve_shared(bo->base.resv, 1);
	if (unlikely(ret))
		return ret;

	mem->mm_node = NULL;
	for (i = 0; i < placement->num_placement; ++i) {
		const struct ttm_place *place = &placement->placement[i];
		struct ttm_mem_type_manager *man;

		ret = ttm_bo_mem_placement(bo, place, mem, ctx);
		if (ret == -EBUSY)
			continue;
		if (ret)
			goto error;

		type_found = true;
		mem->mm_node = NULL;
		if (mem->mem_type == TTM_PL_SYSTEM)
			return 0;

		man = &bdev->man[mem->mem_type];
		ret = (*man->func->get_node)(man, bo, place, mem);
		if (unlikely(ret))
			goto error;

		if (!mem->mm_node)
			continue;

		ret = ttm_bo_add_move_fence(bo, man, mem, ctx->no_wait_gpu);
		if (unlikely(ret)) {
			(*man->func->put_node)(man, mem);
			if (ret == -EBUSY)
				continue;

			goto error;
		}
		return 0;
	}

	for (i = 0; i < placement->num_busy_placement; ++i) {
		const struct ttm_place *place = &placement->busy_placement[i];

		ret = ttm_bo_mem_placement(bo, place, mem, ctx);
		if (ret == -EBUSY)
			continue;
		if (ret)
			goto error;

		type_found = true;
		mem->mm_node = NULL;
		if (mem->mem_type == TTM_PL_SYSTEM)
			return 0;

		ret = ttm_bo_mem_force_space(bo, place, mem, ctx);
		if (ret == 0 && mem->mm_node)
			return 0;

		if (ret && ret != -EBUSY)
			goto error;
	}

	ret = -ENOMEM;
	if (!type_found) {
		pr_err(TTM_PFX "No compatible memory type found\n");
		ret = -EINVAL;
	}

error:
	if (bo->mem.mem_type == TTM_PL_SYSTEM && !list_empty(&bo->lru)) {
		spin_lock(&ttm_bo_glob.lru_lock);
		ttm_bo_move_to_lru_tail(bo, NULL);
		spin_unlock(&ttm_bo_glob.lru_lock);
	}

	return ret;
}
EXPORT_SYMBOL(ttm_bo_mem_space);

static int ttm_bo_move_buffer(struct ttm_buffer_object *bo,
			      struct ttm_placement *placement,
			      struct ttm_operation_ctx *ctx)
{
	int ret = 0;
	struct ttm_mem_reg mem;

	dma_resv_assert_held(bo->base.resv);

	mem.num_pages = bo->num_pages;
	mem.size = mem.num_pages << PAGE_SHIFT;
	mem.page_alignment = bo->mem.page_alignment;
	mem.bus.io_reserved_vm = false;
	mem.bus.io_reserved_count = 0;
	/*
	 * Determine where to move the buffer.
	 */
	ret = ttm_bo_mem_space(bo, placement, &mem, ctx);
	if (ret)
		goto out_unlock;
	ret = ttm_bo_handle_move_mem(bo, &mem, false, ctx);
out_unlock:
	if (ret && mem.mm_node)
		ttm_bo_mem_put(bo, &mem);
	return ret;
}

static bool ttm_bo_places_compat(const struct ttm_place *places,
				 unsigned num_placement,
				 struct ttm_mem_reg *mem,
				 uint32_t *new_flags)
{
	unsigned i;

	for (i = 0; i < num_placement; i++) {
		const struct ttm_place *heap = &places[i];

		if (mem->mm_node && (mem->start < heap->fpfn ||
		     (heap->lpfn != 0 && (mem->start + mem->num_pages) > heap->lpfn)))
			continue;

		*new_flags = heap->flags;
		if ((*new_flags & mem->placement & TTM_PL_MASK_CACHING) &&
		    (*new_flags & mem->placement & TTM_PL_MASK_MEM) &&
		    (!(*new_flags & TTM_PL_FLAG_CONTIGUOUS) ||
		     (mem->placement & TTM_PL_FLAG_CONTIGUOUS)))
			return true;
	}
	return false;
}

bool ttm_bo_mem_compat(struct ttm_placement *placement,
		       struct ttm_mem_reg *mem,
		       uint32_t *new_flags)
{
	if (ttm_bo_places_compat(placement->placement, placement->num_placement,
				 mem, new_flags))
		return true;

	if ((placement->busy_placement != placement->placement ||
	     placement->num_busy_placement > placement->num_placement) &&
	    ttm_bo_places_compat(placement->busy_placement,
				 placement->num_busy_placement,
				 mem, new_flags))
		return true;

	return false;
}
EXPORT_SYMBOL(ttm_bo_mem_compat);

int ttm_bo_validate(struct ttm_buffer_object *bo,
		    struct ttm_placement *placement,
		    struct ttm_operation_ctx *ctx)
{
	int ret;
	uint32_t new_flags;

	dma_resv_assert_held(bo->base.resv);

	/*
	 * Remove the backing store if no placement is given.
	 */
	if (!placement->num_placement && !placement->num_busy_placement) {
		ret = ttm_bo_pipeline_gutting(bo);
		if (ret)
			return ret;

		return ttm_tt_create(bo, false);
	}

	/*
	 * Check whether we need to move buffer.
	 */
	if (!ttm_bo_mem_compat(placement, &bo->mem, &new_flags)) {
		ret = ttm_bo_move_buffer(bo, placement, ctx);
		if (ret)
			return ret;
	} else {
		/*
		 * Use the access and other non-mapping-related flag bits from
		 * the compatible memory placement flags to the active flags
		 */
		ttm_flag_masked(&bo->mem.placement, new_flags,
				~TTM_PL_MASK_MEMTYPE);
	}
	/*
	 * We might need to add a TTM.
	 */
	if (bo->mem.mem_type == TTM_PL_SYSTEM && bo->ttm == NULL) {
		ret = ttm_tt_create(bo, true);
		if (ret)
			return ret;
	}
	return 0;
}
EXPORT_SYMBOL(ttm_bo_validate);

int ttm_bo_init_reserved(struct ttm_bo_device *bdev,
			 struct ttm_buffer_object *bo,
			 unsigned long size,
			 enum ttm_bo_type type,
			 struct ttm_placement *placement,
			 uint32_t page_alignment,
			 struct ttm_operation_ctx *ctx,
			 size_t acc_size,
			 struct sg_table *sg,
			 struct dma_resv *resv,
			 void (*destroy) (struct ttm_buffer_object *))
{
	struct ttm_mem_global *mem_glob = &ttm_mem_glob;
	int ret = 0;
	unsigned long num_pages;
	bool locked;

	ret = ttm_mem_global_alloc(mem_glob, acc_size, ctx);
	if (ret) {
		pr_err("Out of kernel memory\n");
		if (destroy)
			(*destroy)(bo);
		else
			kfree(bo);
		return -ENOMEM;
	}

	num_pages = (size + PAGE_SIZE - 1) >> PAGE_SHIFT;
	if (num_pages == 0) {
		pr_err("Illegal buffer object size\n");
		if (destroy)
			(*destroy)(bo);
		else
			kfree(bo);
		ttm_mem_global_free(mem_glob, acc_size);
		return -EINVAL;
	}
	bo->destroy = destroy ? destroy : ttm_bo_default_destroy;

	kref_init(&bo->kref);
	INIT_LIST_HEAD(&bo->lru);
	INIT_LIST_HEAD(&bo->ddestroy);
	INIT_LIST_HEAD(&bo->swap);
	INIT_LIST_HEAD(&bo->io_reserve_lru);
	bo->bdev = bdev;
	bo->type = type;
	bo->num_pages = num_pages;
	bo->mem.size = num_pages << PAGE_SHIFT;
	bo->mem.mem_type = TTM_PL_SYSTEM;
	bo->mem.num_pages = bo->num_pages;
	bo->mem.mm_node = NULL;
	bo->mem.page_alignment = page_alignment;
	bo->mem.bus.io_reserved_vm = false;
	bo->mem.bus.io_reserved_count = 0;
	bo->moving = NULL;
	bo->mem.placement = (TTM_PL_FLAG_SYSTEM | TTM_PL_FLAG_CACHED);
	bo->acc_size = acc_size;
	bo->sg = sg;
	if (resv) {
		bo->base.resv = resv;
		dma_resv_assert_held(bo->base.resv);
	} else {
		bo->base.resv = &bo->base._resv;
	}
	if (!ttm_bo_uses_embedded_gem_object(bo)) {
		/*
		 * bo.gem is not initialized, so we have to setup the
		 * struct elements we want use regardless.
		 */
		dma_resv_init(&bo->base._resv);
		drm_vma_node_reset(&bo->base.vma_node);
	}
	atomic_inc(&ttm_bo_glob.bo_count);

	/*
	 * For ttm_bo_type_device buffers, allocate
	 * address space from the device.
	 */
	if (bo->type == ttm_bo_type_device ||
	    bo->type == ttm_bo_type_sg)
		ret = drm_vma_offset_add(bdev->vma_manager, &bo->base.vma_node,
					 bo->mem.num_pages);

	/* passed reservation objects should already be locked,
	 * since otherwise lockdep will be angered in radeon.
	 */
	if (!resv) {
		locked = dma_resv_trylock(bo->base.resv);
		WARN_ON(!locked);
	}

	if (likely(!ret))
		ret = ttm_bo_validate(bo, placement, ctx);

	if (unlikely(ret)) {
		if (!resv)
			ttm_bo_unreserve(bo);

		ttm_bo_put(bo);
		return ret;
	}

	spin_lock(&ttm_bo_glob.lru_lock);
	ttm_bo_move_to_lru_tail(bo, NULL);
	spin_unlock(&ttm_bo_glob.lru_lock);

	return ret;
}
EXPORT_SYMBOL(ttm_bo_init_reserved);

int ttm_bo_init(struct ttm_bo_device *bdev,
		struct ttm_buffer_object *bo,
		unsigned long size,
		enum ttm_bo_type type,
		struct ttm_placement *placement,
		uint32_t page_alignment,
		bool interruptible,
		size_t acc_size,
		struct sg_table *sg,
		struct dma_resv *resv,
		void (*destroy) (struct ttm_buffer_object *))
{
	struct ttm_operation_ctx ctx = { interruptible, false };
	int ret;

	ret = ttm_bo_init_reserved(bdev, bo, size, type, placement,
				   page_alignment, &ctx, acc_size,
				   sg, resv, destroy);
	if (ret)
		return ret;

	if (!resv)
		ttm_bo_unreserve(bo);

	return 0;
}
EXPORT_SYMBOL(ttm_bo_init);

size_t ttm_bo_acc_size(struct ttm_bo_device *bdev,
		       unsigned long bo_size,
		       unsigned struct_size)
{
	unsigned npages = (PAGE_ALIGN(bo_size)) >> PAGE_SHIFT;
	size_t size = 0;

	size += ttm_round_pot(struct_size);
	size += ttm_round_pot(npages * sizeof(void *));
	size += ttm_round_pot(sizeof(struct ttm_tt));
	return size;
}
EXPORT_SYMBOL(ttm_bo_acc_size);

size_t ttm_bo_dma_acc_size(struct ttm_bo_device *bdev,
			   unsigned long bo_size,
			   unsigned struct_size)
{
	unsigned npages = (PAGE_ALIGN(bo_size)) >> PAGE_SHIFT;
	size_t size = 0;

	size += ttm_round_pot(struct_size);
	size += ttm_round_pot(npages * (2*sizeof(void *) + sizeof(dma_addr_t)));
	size += ttm_round_pot(sizeof(struct ttm_dma_tt));
	return size;
}
EXPORT_SYMBOL(ttm_bo_dma_acc_size);

int ttm_bo_create(struct ttm_bo_device *bdev,
			unsigned long size,
			enum ttm_bo_type type,
			struct ttm_placement *placement,
			uint32_t page_alignment,
			bool interruptible,
			struct ttm_buffer_object **p_bo)
{
	struct ttm_buffer_object *bo;
	size_t acc_size;
	int ret;

	bo = kzalloc(sizeof(*bo), GFP_KERNEL);
	if (unlikely(bo == NULL))
		return -ENOMEM;

	acc_size = ttm_bo_acc_size(bdev, size, sizeof(struct ttm_buffer_object));
	ret = ttm_bo_init(bdev, bo, size, type, placement, page_alignment,
			  interruptible, acc_size,
			  NULL, NULL, NULL);
	if (likely(ret == 0))
		*p_bo = bo;

	return ret;
}
EXPORT_SYMBOL(ttm_bo_create);

static int ttm_bo_force_list_clean(struct ttm_bo_device *bdev,
				   unsigned mem_type)
{
	struct ttm_operation_ctx ctx = {
		.interruptible = false,
		.no_wait_gpu = false,
		.flags = TTM_OPT_FLAG_FORCE_ALLOC
	};
	struct ttm_mem_type_manager *man = &bdev->man[mem_type];
	struct ttm_bo_global *glob = &ttm_bo_glob;
	struct dma_fence *fence;
	int ret;
	unsigned i;

	/*
	 * Can't use standard list traversal since we're unlocking.
	 */

	spin_lock(&glob->lru_lock);
	for (i = 0; i < TTM_MAX_BO_PRIORITY; ++i) {
		while (!list_empty(&man->lru[i])) {
			spin_unlock(&glob->lru_lock);
			ret = ttm_mem_evict_first(bdev, mem_type, NULL, &ctx,
						  NULL);
			if (ret)
				return ret;
			spin_lock(&glob->lru_lock);
		}
	}
	spin_unlock(&glob->lru_lock);

	spin_lock(&man->move_lock);
	fence = dma_fence_get(man->move);
	spin_unlock(&man->move_lock);

	if (fence) {
		ret = dma_fence_wait(fence, false);
		dma_fence_put(fence);
		if (ret)
			return ret;
	}

	return 0;
}

int ttm_bo_clean_mm(struct ttm_bo_device *bdev, unsigned mem_type)
{
	struct ttm_mem_type_manager *man;
	int ret = -EINVAL;

	if (mem_type >= TTM_NUM_MEM_TYPES) {
		pr_err("Illegal memory type %d\n", mem_type);
		return ret;
	}
	man = &bdev->man[mem_type];

	if (!man->has_type) {
		pr_err("Trying to take down uninitialized memory manager type %u\n",
		       mem_type);
		return ret;
	}

	man->use_type = false;
	man->has_type = false;

	ret = 0;
	if (mem_type > 0) {
		ret = ttm_bo_force_list_clean(bdev, mem_type);
		if (ret) {
			pr_err("Cleanup eviction failed\n");
			return ret;
		}

		ret = (*man->func->takedown)(man);
	}

	dma_fence_put(man->move);
	man->move = NULL;

	return ret;
}
EXPORT_SYMBOL(ttm_bo_clean_mm);

int ttm_bo_evict_mm(struct ttm_bo_device *bdev, unsigned mem_type)
{
	struct ttm_mem_type_manager *man = &bdev->man[mem_type];

	if (mem_type == 0 || mem_type >= TTM_NUM_MEM_TYPES) {
		pr_err("Illegal memory manager memory type %u\n", mem_type);
		return -EINVAL;
	}

	if (!man->has_type) {
		pr_err("Memory type %u has not been initialized\n", mem_type);
		return 0;
	}

	return ttm_bo_force_list_clean(bdev, mem_type);
}
EXPORT_SYMBOL(ttm_bo_evict_mm);

int ttm_bo_init_mm(struct ttm_bo_device *bdev, unsigned type,
			unsigned long p_size)
{
	int ret;
	struct ttm_mem_type_manager *man;
	unsigned i;

	BUG_ON(type >= TTM_NUM_MEM_TYPES);
	man = &bdev->man[type];
	BUG_ON(man->has_type);
	man->io_reserve_fastpath = true;
	man->use_io_reserve_lru = false;
	mutex_init(&man->io_reserve_mutex);
	spin_lock_init(&man->move_lock);
	INIT_LIST_HEAD(&man->io_reserve_lru);

	ret = bdev->driver->init_mem_type(bdev, type, man);
	if (ret)
		return ret;
	man->bdev = bdev;

	if (type != TTM_PL_SYSTEM) {
		ret = (*man->func->init)(man, p_size);
		if (ret)
			return ret;
	}
	man->has_type = true;
	man->use_type = true;
	man->size = p_size;

	for (i = 0; i < TTM_MAX_BO_PRIORITY; ++i)
		INIT_LIST_HEAD(&man->lru[i]);
	man->move = NULL;

	return 0;
}
EXPORT_SYMBOL(ttm_bo_init_mm);

static void ttm_bo_global_kobj_release(struct kobject *kobj)
{
	struct ttm_bo_global *glob =
		container_of(kobj, struct ttm_bo_global, kobj);

	__free_page(glob->dummy_read_page);
}

static void ttm_bo_global_release(void)
{
	struct ttm_bo_global *glob = &ttm_bo_glob;

	mutex_lock(&ttm_global_mutex);
	if (--ttm_bo_glob_use_count > 0)
		goto out;

	kobject_del(&glob->kobj);
	kobject_put(&glob->kobj);
	ttm_mem_global_release(&ttm_mem_glob);
	memset(glob, 0, sizeof(*glob));
out:
	mutex_unlock(&ttm_global_mutex);
}

static int ttm_bo_global_init(void)
{
	struct ttm_bo_global *glob = &ttm_bo_glob;
	int ret = 0;
	unsigned i;

	mutex_lock(&ttm_global_mutex);
	if (++ttm_bo_glob_use_count > 1)
		goto out;

	ret = ttm_mem_global_init(&ttm_mem_glob);
	if (ret)
		goto out;

	spin_lock_init(&glob->lru_lock);
	glob->dummy_read_page = alloc_page(__GFP_ZERO | GFP_DMA32);

	if (unlikely(glob->dummy_read_page == NULL)) {
		ret = -ENOMEM;
		goto out;
	}

	for (i = 0; i < TTM_MAX_BO_PRIORITY; ++i)
		INIT_LIST_HEAD(&glob->swap_lru[i]);
	INIT_LIST_HEAD(&glob->device_list);
	atomic_set(&glob->bo_count, 0);

	ret = kobject_init_and_add(
		&glob->kobj, &ttm_bo_glob_kobj_type, ttm_get_kobj(), "buffer_objects");
	if (unlikely(ret != 0))
		kobject_put(&glob->kobj);
out:
	mutex_unlock(&ttm_global_mutex);
	return ret;
}

int ttm_bo_device_release(struct ttm_bo_device *bdev)
{
	struct ttm_bo_global *glob = &ttm_bo_glob;
	int ret = 0;
	unsigned i = TTM_NUM_MEM_TYPES;
	struct ttm_mem_type_manager *man;

	while (i--) {
		man = &bdev->man[i];
		if (man->has_type) {
			man->use_type = false;
			if ((i != TTM_PL_SYSTEM) && ttm_bo_clean_mm(bdev, i)) {
				ret = -EBUSY;
				pr_err("DRM memory manager type %d is not clean\n",
				       i);
			}
			man->has_type = false;
		}
	}

	mutex_lock(&ttm_global_mutex);
	list_del(&bdev->device_list);
	mutex_unlock(&ttm_global_mutex);

	cancel_delayed_work_sync(&bdev->wq);

	if (ttm_bo_delayed_delete(bdev, true))
		pr_debug("Delayed destroy list was clean\n");

	spin_lock(&glob->lru_lock);
	for (i = 0; i < TTM_MAX_BO_PRIORITY; ++i)
		if (list_empty(&bdev->man[0].lru[0]))
			pr_debug("Swap list %d was clean\n", i);
	spin_unlock(&glob->lru_lock);

	if (!ret)
		ttm_bo_global_release();

	return ret;
}
EXPORT_SYMBOL(ttm_bo_device_release);

int ttm_bo_device_init(struct ttm_bo_device *bdev,
		       struct ttm_bo_driver *driver,
		       struct address_space *mapping,
		       struct drm_vma_offset_manager *vma_manager,
		       bool need_dma32)
{
	struct ttm_bo_global *glob = &ttm_bo_glob;
	int ret;

	if (WARN_ON(vma_manager == NULL))
		return -EINVAL;

	ret = ttm_bo_global_init();
	if (ret)
		return ret;

	bdev->driver = driver;

	memset(bdev->man, 0, sizeof(bdev->man));

	/*
	 * Initialize the system memory buffer type.
	 * Other types need to be driver / IOCTL initialized.
	 */
	ret = ttm_bo_init_mm(bdev, TTM_PL_SYSTEM, 0);
	if (unlikely(ret != 0))
		goto out_no_sys;

	bdev->vma_manager = vma_manager;
	INIT_DELAYED_WORK(&bdev->wq, ttm_bo_delayed_workqueue);
	INIT_LIST_HEAD(&bdev->ddestroy);
	bdev->dev_mapping = mapping;
	bdev->need_dma32 = need_dma32;
	mutex_lock(&ttm_global_mutex);
	list_add_tail(&bdev->device_list, &glob->device_list);
	mutex_unlock(&ttm_global_mutex);

	return 0;
out_no_sys:
	ttm_bo_global_release();
	return ret;
}
EXPORT_SYMBOL(ttm_bo_device_init);

/*
 * buffer object vm functions.
 */

bool ttm_mem_reg_is_pci(struct ttm_bo_device *bdev, struct ttm_mem_reg *mem)
{
	struct ttm_mem_type_manager *man = &bdev->man[mem->mem_type];

	if (!(man->flags & TTM_MEMTYPE_FLAG_FIXED)) {
		if (mem->mem_type == TTM_PL_SYSTEM)
			return false;

		if (man->flags & TTM_MEMTYPE_FLAG_CMA)
			return false;

		if (mem->placement & TTM_PL_FLAG_CACHED)
			return false;
	}
	return true;
}

void ttm_bo_unmap_virtual_locked(struct ttm_buffer_object *bo)
{
	struct ttm_bo_device *bdev = bo->bdev;

	drm_vma_node_unmap(&bo->base.vma_node, bdev->dev_mapping);
	ttm_mem_io_free_vm(bo);
}

void ttm_bo_unmap_virtual(struct ttm_buffer_object *bo)
{
	struct ttm_bo_device *bdev = bo->bdev;
	struct ttm_mem_type_manager *man = &bdev->man[bo->mem.mem_type];

	ttm_mem_io_lock(man, false);
	ttm_bo_unmap_virtual_locked(bo);
	ttm_mem_io_unlock(man);
}


EXPORT_SYMBOL(ttm_bo_unmap_virtual);

int ttm_bo_wait(struct ttm_buffer_object *bo,
		bool interruptible, bool no_wait)
{
	long timeout = 15 * HZ;

	if (no_wait) {
		if (dma_resv_test_signaled_rcu(bo->base.resv, true))
			return 0;
		else
			return -EBUSY;
	}

	timeout = dma_resv_wait_timeout_rcu(bo->base.resv, true,
						      interruptible, timeout);
	if (timeout < 0)
		return timeout;

	if (timeout == 0)
		return -EBUSY;

	dma_resv_add_excl_fence(bo->base.resv, NULL);
	return 0;
}
EXPORT_SYMBOL(ttm_bo_wait);

/**
 * A buffer object shrink method that tries to swap out the first
 * buffer object on the bo_global::swap_lru list.
 */
int ttm_bo_swapout(struct ttm_bo_global *glob, struct ttm_operation_ctx *ctx)
{
	struct ttm_buffer_object *bo;
	int ret = -EBUSY;
	bool locked;
	unsigned i;

	spin_lock(&glob->lru_lock);
	for (i = 0; i < TTM_MAX_BO_PRIORITY; ++i) {
		list_for_each_entry(bo, &glob->swap_lru[i], swap) {
			if (!ttm_bo_evict_swapout_allowable(bo, ctx, &locked,
							    NULL))
				continue;

			if (!ttm_bo_get_unless_zero(bo)) {
				if (locked)
					dma_resv_unlock(bo->base.resv);
				continue;
			}

			ret = 0;
			break;
		}
		if (!ret)
			break;
	}

	if (ret) {
		spin_unlock(&glob->lru_lock);
		return ret;
	}

	if (bo->deleted) {
		ret = ttm_bo_cleanup_refs(bo, false, false, locked);
		ttm_bo_put(bo);
		return ret;
	}

	ttm_bo_del_from_lru(bo);
	spin_unlock(&glob->lru_lock);

	/**
	 * Move to system cached
	 */

	if (bo->mem.mem_type != TTM_PL_SYSTEM ||
	    bo->ttm->caching_state != tt_cached) {
		struct ttm_operation_ctx ctx = { false, false };
		struct ttm_mem_reg evict_mem;

		evict_mem = bo->mem;
		evict_mem.mm_node = NULL;
		evict_mem.placement = TTM_PL_FLAG_SYSTEM | TTM_PL_FLAG_CACHED;
		evict_mem.mem_type = TTM_PL_SYSTEM;

		ret = ttm_bo_handle_move_mem(bo, &evict_mem, true, &ctx);
		if (unlikely(ret != 0))
			goto out;
	}

	/**
	 * Make sure BO is idle.
	 */

	ret = ttm_bo_wait(bo, false, false);
	if (unlikely(ret != 0))
		goto out;

	ttm_bo_unmap_virtual(bo);

	/**
	 * Swap out. Buffer will be swapped in again as soon as
	 * anyone tries to access a ttm page.
	 */

	if (bo->bdev->driver->swap_notify)
		bo->bdev->driver->swap_notify(bo);

	ret = ttm_tt_swapout(bo->ttm, bo->persistent_swap_storage);
out:

	/**
	 *
	 * Unreserve without putting on LRU to avoid swapping out an
	 * already swapped buffer.
	 */
	if (locked)
		dma_resv_unlock(bo->base.resv);
	ttm_bo_put(bo);
	return ret;
}
EXPORT_SYMBOL(ttm_bo_swapout);

void ttm_bo_swapout_all(struct ttm_bo_device *bdev)
{
	struct ttm_operation_ctx ctx = {
		.interruptible = false,
		.no_wait_gpu = false
	};

	while (ttm_bo_swapout(&ttm_bo_glob, &ctx) == 0);
}
EXPORT_SYMBOL(ttm_bo_swapout_all);<|MERGE_RESOLUTION|>--- conflicted
+++ resolved
@@ -145,29 +145,6 @@
 	return 1 << (type);
 }
 
-<<<<<<< HEAD
-static void ttm_bo_release_list(struct kref *list_kref)
-{
-	struct ttm_buffer_object *bo =
-	    container_of(list_kref, struct ttm_buffer_object, list_kref);
-	size_t acc_size = bo->acc_size;
-
-	BUG_ON(kref_read(&bo->list_kref));
-	BUG_ON(kref_read(&bo->kref));
-	BUG_ON(bo->mem.mm_node != NULL);
-	BUG_ON(!list_empty(&bo->lru));
-	BUG_ON(!list_empty(&bo->ddestroy));
-	ttm_tt_destroy(bo->ttm);
-	atomic_dec(&ttm_bo_glob.bo_count);
-	dma_fence_put(bo->moving);
-	if (!ttm_bo_uses_embedded_gem_object(bo))
-		dma_resv_fini(&bo->base._resv);
-	bo->destroy(bo);
-	ttm_mem_global_free(&ttm_mem_glob, acc_size);
-}
-
-=======
->>>>>>> 04d5ce62
 static void ttm_bo_add_mem_to_lru(struct ttm_buffer_object *bo,
 				  struct ttm_mem_reg *mem)
 {
