/*
* Copyright 2016 Advanced Micro Devices, Inc.
 *
 * Permission is hereby granted, free of charge, to any person obtaining a
 * copy of this software and associated documentation files (the "Software"),
 * to deal in the Software without restriction, including without limitation
 * the rights to use, copy, modify, merge, publish, distribute, sublicense,
 * and/or sell copies of the Software, and to permit persons to whom the
 * Software is furnished to do so, subject to the following conditions:
 *
 * The above copyright notice and this permission notice shall be included in
 * all copies or substantial portions of the Software.
 *
 * THE SOFTWARE IS PROVIDED "AS IS", WITHOUT WARRANTY OF ANY KIND, EXPRESS OR
 * IMPLIED, INCLUDING BUT NOT LIMITED TO THE WARRANTIES OF MERCHANTABILITY,
 * FITNESS FOR A PARTICULAR PURPOSE AND NONINFRINGEMENT.  IN NO EVENT SHALL
 * THE COPYRIGHT HOLDER(S) OR AUTHOR(S) BE LIABLE FOR ANY CLAIM, DAMAGES OR
 * OTHER LIABILITY, WHETHER IN AN ACTION OF CONTRACT, TORT OR OTHERWISE,
 * ARISING FROM, OUT OF OR IN CONNECTION WITH THE SOFTWARE OR THE USE OR
 * OTHER DEALINGS IN THE SOFTWARE.
 *
 * Authors: AMD
 *
 */

#ifndef __DC_HWSS_DCN10_H__
#define __DC_HWSS_DCN10_H__

#include "core_types.h"

struct dc;

void dcn10_hw_sequencer_construct(struct dc *dc);
extern void fill_display_configs(
	const struct dc_state *context,
	struct dm_pp_display_configuration *pp_display_cfg);

bool is_rgb_cspace(enum dc_color_space output_color_space);

void hwss1_plane_atomic_disconnect(struct dc *dc, struct pipe_ctx *pipe_ctx);

void dcn10_verify_allow_pstate_change_high(struct dc *dc);

void dcn10_program_pipe(
		struct dc *dc,
		struct pipe_ctx *pipe_ctx,
		struct dc_state *context);

void dcn10_get_hw_state(
		struct dc *dc,
		char *pBuf, unsigned int bufSize,
		unsigned int mask);

void dcn10_clear_status_bits(struct dc *dc, unsigned int mask);

bool is_lower_pipe_tree_visible(struct pipe_ctx *pipe_ctx);

bool is_upper_pipe_tree_visible(struct pipe_ctx *pipe_ctx);

bool is_pipe_tree_visible(struct pipe_ctx *pipe_ctx);

void dcn10_program_pte_vm(struct dce_hwseq *hws, struct hubp *hubp);

void set_hdr_multiplier(struct pipe_ctx *pipe_ctx);

void dcn10_get_surface_visual_confirm_color(
		const struct pipe_ctx *pipe_ctx,
		struct tg_color *color);

void dcn10_get_hdr_visual_confirm_color(
		struct pipe_ctx *pipe_ctx,
		struct tg_color *color);

void update_dchubp_dpp(
	struct dc *dc,
	struct pipe_ctx *pipe_ctx,
	struct dc_state *context);

struct pipe_ctx *find_top_pipe_for_stream(
		struct dc *dc,
		struct dc_state *context,
		const struct dc_stream_state *stream);

int get_vupdate_offset_from_vsync(struct pipe_ctx *pipe_ctx);

<<<<<<< HEAD
=======
void lock_all_pipes(struct dc *dc,
	struct dc_state *context,
	bool lock);

>>>>>>> 0ecfebd2
#endif /* __DC_HWSS_DCN10_H__ */<|MERGE_RESOLUTION|>--- conflicted
+++ resolved
@@ -83,11 +83,8 @@
 
 int get_vupdate_offset_from_vsync(struct pipe_ctx *pipe_ctx);
 
-<<<<<<< HEAD
-=======
 void lock_all_pipes(struct dc *dc,
 	struct dc_state *context,
 	bool lock);
 
->>>>>>> 0ecfebd2
 #endif /* __DC_HWSS_DCN10_H__ */