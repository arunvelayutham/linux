// SPDX-License-Identifier: MIT
/*
 * Copyright © 2018 Intel Corporation
 */

#include "i915_selftest.h"
#include "selftests/igt_reset.h"
#include "selftests/igt_atomic.h"

static int igt_global_reset(void *arg)
{
	struct intel_gt *gt = arg;
	unsigned int reset_count;
	intel_wakeref_t wakeref;
	int err = 0;

	/* Check that we can issue a global GPU reset */

	igt_global_reset_lock(gt);
	wakeref = intel_runtime_pm_get(&gt->i915->runtime_pm);

	reset_count = i915_reset_count(&gt->i915->gpu_error);

	intel_gt_reset(gt, ALL_ENGINES, NULL);

	if (i915_reset_count(&gt->i915->gpu_error) == reset_count) {
		pr_err("No GPU reset recorded!\n");
		err = -EINVAL;
	}

	intel_runtime_pm_put(&gt->i915->runtime_pm, wakeref);
	igt_global_reset_unlock(gt);

	if (intel_gt_is_wedged(gt))
		err = -EIO;

	return err;
}

static int igt_wedged_reset(void *arg)
{
	struct intel_gt *gt = arg;
	intel_wakeref_t wakeref;

	/* Check that we can recover a wedged device with a GPU reset */

	igt_global_reset_lock(gt);
	wakeref = intel_runtime_pm_get(&gt->i915->runtime_pm);

	intel_gt_set_wedged(gt);

	GEM_BUG_ON(!intel_gt_is_wedged(gt));
	intel_gt_reset(gt, ALL_ENGINES, NULL);

	intel_runtime_pm_put(&gt->i915->runtime_pm, wakeref);
	igt_global_reset_unlock(gt);

	return intel_gt_is_wedged(gt) ? -EIO : 0;
}

static int igt_atomic_reset(void *arg)
{
	struct intel_gt *gt = arg;
	const typeof(*igt_atomic_phases) *p;
	int err = 0;

	/* Check that the resets are usable from atomic context */

	intel_gt_pm_get(gt);
	igt_global_reset_lock(gt);

	/* Flush any requests before we get started and check basics */
	if (!igt_force_reset(gt))
		goto unlock;

	for (p = igt_atomic_phases; p->name; p++) {
		intel_engine_mask_t awake;

<<<<<<< HEAD
		GEM_TRACE("intel_gpu_reset under %s\n", p->name);

		awake = reset_prepare(i915);
		p->critical_section_begin();
		reset_prepare(i915);
		err = intel_gpu_reset(i915, ALL_ENGINES);
		p->critical_section_end();
		reset_finish(i915, awake);
=======
		GEM_TRACE("__intel_gt_reset under %s\n", p->name);

		awake = reset_prepare(gt);
		p->critical_section_begin();

		err = __intel_gt_reset(gt, ALL_ENGINES);

		p->critical_section_end();
		reset_finish(gt, awake);
>>>>>>> e0e712fe

		if (err) {
			pr_err("__intel_gt_reset failed under %s\n", p->name);
			break;
		}
	}

	/* As we poke around the guts, do a full reset before continuing. */
	igt_force_reset(gt);

unlock:
	igt_global_reset_unlock(gt);
	intel_gt_pm_put(gt);

	return err;
}

static int igt_atomic_engine_reset(void *arg)
{
	struct intel_gt *gt = arg;
	const typeof(*igt_atomic_phases) *p;
	struct intel_engine_cs *engine;
	enum intel_engine_id id;
	int err = 0;

	/* Check that the resets are usable from atomic context */

	if (!intel_has_reset_engine(gt->i915))
		return 0;

	if (USES_GUC_SUBMISSION(gt->i915))
		return 0;

	intel_gt_pm_get(gt);
	igt_global_reset_lock(gt);

	/* Flush any requests before we get started and check basics */
	if (!igt_force_reset(gt))
		goto out_unlock;

	for_each_engine(engine, gt->i915, id) {
		tasklet_disable_nosync(&engine->execlists.tasklet);
		intel_engine_pm_get(engine);

		for (p = igt_atomic_phases; p->name; p++) {
			GEM_TRACE("intel_engine_reset(%s) under %s\n",
				  engine->name, p->name);

			p->critical_section_begin();
			err = intel_engine_reset(engine, NULL);
			p->critical_section_end();

			if (err) {
				pr_err("intel_engine_reset(%s) failed under %s\n",
				       engine->name, p->name);
				break;
			}
		}

		intel_engine_pm_put(engine);
		tasklet_enable(&engine->execlists.tasklet);
		if (err)
			break;
	}

	/* As we poke around the guts, do a full reset before continuing. */
	igt_force_reset(gt);

out_unlock:
	igt_global_reset_unlock(gt);
	intel_gt_pm_put(gt);

	return err;
}

int intel_reset_live_selftests(struct drm_i915_private *i915)
{
	static const struct i915_subtest tests[] = {
		SUBTEST(igt_global_reset), /* attempt to recover GPU first */
		SUBTEST(igt_wedged_reset),
		SUBTEST(igt_atomic_reset),
		SUBTEST(igt_atomic_engine_reset),
	};
	struct intel_gt *gt = &i915->gt;

	if (!intel_has_gpu_reset(gt->i915))
		return 0;

	if (intel_gt_is_wedged(gt))
		return -EIO; /* we're long past hope of a successful reset */

	return intel_gt_live_subtests(tests, gt);
}<|MERGE_RESOLUTION|>--- conflicted
+++ resolved
@@ -76,16 +76,6 @@
 	for (p = igt_atomic_phases; p->name; p++) {
 		intel_engine_mask_t awake;
 
-<<<<<<< HEAD
-		GEM_TRACE("intel_gpu_reset under %s\n", p->name);
-
-		awake = reset_prepare(i915);
-		p->critical_section_begin();
-		reset_prepare(i915);
-		err = intel_gpu_reset(i915, ALL_ENGINES);
-		p->critical_section_end();
-		reset_finish(i915, awake);
-=======
 		GEM_TRACE("__intel_gt_reset under %s\n", p->name);
 
 		awake = reset_prepare(gt);
@@ -95,7 +85,6 @@
 
 		p->critical_section_end();
 		reset_finish(gt, awake);
->>>>>>> e0e712fe
 
 		if (err) {
 			pr_err("__intel_gt_reset failed under %s\n", p->name);
