--- conflicted
+++ resolved
@@ -188,10 +188,6 @@
 {
 	unsigned long timeout;
 	u16 dbg_addr = 0;
-<<<<<<< HEAD
-	u32 start  = 0, passing_time = 0;
-=======
->>>>>>> 88084a3d
 	__le32 lo32 = 0, hi32 = 0;
 	u16 len = 0, count = 0;
 	int i = 0;
@@ -210,14 +206,8 @@
 		rtw_write16(adapter, REG_PKTBUF_DBG_ADDR, dbg_addr + i);
 
 		rtw_write8(adapter, REG_TXPKTBUF_DBG, 0);
-<<<<<<< HEAD
-		start = jiffies;
-		while (!rtw_read8(adapter, REG_TXPKTBUF_DBG) &&
-		       (passing_time = rtw_get_passing_time_ms(start)) < 1000)
-=======
 		timeout = jiffies + msecs_to_jiffies(1000);
 		while (!rtw_read8(adapter, REG_TXPKTBUF_DBG) && time_before(jiffies, timeout))
->>>>>>> 88084a3d
 			rtw_usleep_os(100);
 
 		/* data from EEPROM needs to be in LE */
