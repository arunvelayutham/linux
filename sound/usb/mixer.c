/*
 *   (Tentative) USB Audio Driver for ALSA
 *
 *   Mixer control part
 *
 *   Copyright (c) 2002 by Takashi Iwai <tiwai@suse.de>
 *
 *   Many codes borrowed from audio.c by
 *	    Alan Cox (alan@lxorguk.ukuu.org.uk)
 *	    Thomas Sailer (sailer@ife.ee.ethz.ch)
 *
 *
 *   This program is free software; you can redistribute it and/or modify
 *   it under the terms of the GNU General Public License as published by
 *   the Free Software Foundation; either version 2 of the License, or
 *   (at your option) any later version.
 *
 *   This program is distributed in the hope that it will be useful,
 *   but WITHOUT ANY WARRANTY; without even the implied warranty of
 *   MERCHANTABILITY or FITNESS FOR A PARTICULAR PURPOSE.  See the
 *   GNU General Public License for more details.
 *
 *   You should have received a copy of the GNU General Public License
 *   along with this program; if not, write to the Free Software
 *   Foundation, Inc., 59 Temple Place, Suite 330, Boston, MA  02111-1307 USA
 *
 */

/*
 * TODOs, for both the mixer and the streaming interfaces:
 *
 *  - support for UAC2 effect units
 *  - support for graphical equalizers
 *  - RANGE and MEM set commands (UAC2)
 *  - RANGE and MEM interrupt dispatchers (UAC2)
 *  - audio channel clustering (UAC2)
 *  - audio sample rate converter units (UAC2)
 *  - proper handling of clock multipliers (UAC2)
 *  - dispatch clock change notifications (UAC2)
 *  	- stop PCM streams which use a clock that became invalid
 *  	- stop PCM streams which use a clock selector that has changed
 *  	- parse available sample rates again when clock sources changed
 */

#include <linux/bitops.h>
#include <linux/init.h>
#include <linux/list.h>
#include <linux/log2.h>
#include <linux/slab.h>
#include <linux/string.h>
#include <linux/usb.h>
#include <linux/usb/audio.h>
#include <linux/usb/audio-v2.h>

#include <sound/core.h>
#include <sound/control.h>
#include <sound/hwdep.h>
#include <sound/info.h>
#include <sound/tlv.h>

#include "usbaudio.h"
#include "mixer.h"
#include "helper.h"
#include "mixer_quirks.h"
#include "power.h"

#define MAX_ID_ELEMS	256

struct usb_audio_term {
	int id;
	int type;
	int channels;
	unsigned int chconfig;
	int name;
};

struct usbmix_name_map;

struct mixer_build {
	struct snd_usb_audio *chip;
	struct usb_mixer_interface *mixer;
	unsigned char *buffer;
	unsigned int buflen;
	DECLARE_BITMAP(unitbitmap, MAX_ID_ELEMS);
	struct usb_audio_term oterm;
	const struct usbmix_name_map *map;
	const struct usbmix_selector_map *selector_map;
};

/*E-mu 0202/0404/0204 eXtension Unit(XU) control*/
enum {
	USB_XU_CLOCK_RATE 		= 0xe301,
	USB_XU_CLOCK_SOURCE		= 0xe302,
	USB_XU_DIGITAL_IO_STATUS	= 0xe303,
	USB_XU_DEVICE_OPTIONS		= 0xe304,
	USB_XU_DIRECT_MONITORING	= 0xe305,
	USB_XU_METERING			= 0xe306
};
enum {
	USB_XU_CLOCK_SOURCE_SELECTOR = 0x02,	/* clock source*/
	USB_XU_CLOCK_RATE_SELECTOR = 0x03,	/* clock rate */
	USB_XU_DIGITAL_FORMAT_SELECTOR = 0x01,	/* the spdif format */
	USB_XU_SOFT_LIMIT_SELECTOR = 0x03	/* soft limiter */
};

/*
 * manual mapping of mixer names
 * if the mixer topology is too complicated and the parsed names are
 * ambiguous, add the entries in usbmixer_maps.c.
 */
#include "mixer_maps.c"

static const struct usbmix_name_map *
find_map(struct mixer_build *state, int unitid, int control)
{
	const struct usbmix_name_map *p = state->map;

	if (!p)
		return NULL;

	for (p = state->map; p->id; p++) {
		if (p->id == unitid &&
		    (!control || !p->control || control == p->control))
			return p;
	}
	return NULL;
}

/* get the mapped name if the unit matches */
static int
check_mapped_name(const struct usbmix_name_map *p, char *buf, int buflen)
{
	if (!p || !p->name)
		return 0;

	buflen--;
	return strlcpy(buf, p->name, buflen);
}

/* ignore the error value if ignore_ctl_error flag is set */
#define filter_error(cval, err) \
	((cval)->head.mixer->ignore_ctl_error ? 0 : (err))

/* check whether the control should be ignored */
static inline int
check_ignored_ctl(const struct usbmix_name_map *p)
{
	if (!p || p->name || p->dB)
		return 0;
	return 1;
}

/* dB mapping */
static inline void check_mapped_dB(const struct usbmix_name_map *p,
				   struct usb_mixer_elem_info *cval)
{
	if (p && p->dB) {
		cval->dBmin = p->dB->min;
		cval->dBmax = p->dB->max;
		cval->initialized = 1;
	}
}

/* get the mapped selector source name */
static int check_mapped_selector_name(struct mixer_build *state, int unitid,
				      int index, char *buf, int buflen)
{
	const struct usbmix_selector_map *p;

	if (!state->selector_map)
		return 0;
	for (p = state->selector_map; p->id; p++) {
		if (p->id == unitid && index < p->count)
			return strlcpy(buf, p->names[index], buflen);
	}
	return 0;
}

/*
 * find an audio control unit with the given unit id
 */
static void *find_audio_control_unit(struct mixer_build *state,
				     unsigned char unit)
{
	/* we just parse the header */
	struct uac_feature_unit_descriptor *hdr = NULL;

	while ((hdr = snd_usb_find_desc(state->buffer, state->buflen, hdr,
					USB_DT_CS_INTERFACE)) != NULL) {
		if (hdr->bLength >= 4 &&
		    hdr->bDescriptorSubtype >= UAC_INPUT_TERMINAL &&
		    hdr->bDescriptorSubtype <= UAC2_SAMPLE_RATE_CONVERTER &&
		    hdr->bUnitID == unit)
			return hdr;
	}

	return NULL;
}

/*
 * copy a string with the given id
 */
static int snd_usb_copy_string_desc(struct mixer_build *state,
				    int index, char *buf, int maxlen)
{
	int len = usb_string(state->chip->dev, index, buf, maxlen - 1);

	if (len < 0)
		return 0;

	buf[len] = 0;
	return len;
}

/*
 * convert from the byte/word on usb descriptor to the zero-based integer
 */
static int convert_signed_value(struct usb_mixer_elem_info *cval, int val)
{
	switch (cval->val_type) {
	case USB_MIXER_BOOLEAN:
		return !!val;
	case USB_MIXER_INV_BOOLEAN:
		return !val;
	case USB_MIXER_U8:
		val &= 0xff;
		break;
	case USB_MIXER_S8:
		val &= 0xff;
		if (val >= 0x80)
			val -= 0x100;
		break;
	case USB_MIXER_U16:
		val &= 0xffff;
		break;
	case USB_MIXER_S16:
		val &= 0xffff;
		if (val >= 0x8000)
			val -= 0x10000;
		break;
	}
	return val;
}

/*
 * convert from the zero-based int to the byte/word for usb descriptor
 */
static int convert_bytes_value(struct usb_mixer_elem_info *cval, int val)
{
	switch (cval->val_type) {
	case USB_MIXER_BOOLEAN:
		return !!val;
	case USB_MIXER_INV_BOOLEAN:
		return !val;
	case USB_MIXER_S8:
	case USB_MIXER_U8:
		return val & 0xff;
	case USB_MIXER_S16:
	case USB_MIXER_U16:
		return val & 0xffff;
	}
	return 0; /* not reached */
}

static int get_relative_value(struct usb_mixer_elem_info *cval, int val)
{
	if (!cval->res)
		cval->res = 1;
	if (val < cval->min)
		return 0;
	else if (val >= cval->max)
		return (cval->max - cval->min + cval->res - 1) / cval->res;
	else
		return (val - cval->min) / cval->res;
}

static int get_abs_value(struct usb_mixer_elem_info *cval, int val)
{
	if (val < 0)
		return cval->min;
	if (!cval->res)
		cval->res = 1;
	val *= cval->res;
	val += cval->min;
	if (val > cval->max)
		return cval->max;
	return val;
}

static int uac2_ctl_value_size(int val_type)
{
	switch (val_type) {
	case USB_MIXER_S32:
	case USB_MIXER_U32:
		return 4;
	case USB_MIXER_S16:
	case USB_MIXER_U16:
		return 2;
	default:
		return 1;
	}
	return 0; /* unreachable */
}


/*
 * retrieve a mixer value
 */

static int get_ctl_value_v1(struct usb_mixer_elem_info *cval, int request,
			    int validx, int *value_ret)
{
	struct snd_usb_audio *chip = cval->head.mixer->chip;
	unsigned char buf[2];
	int val_len = cval->val_type >= USB_MIXER_S16 ? 2 : 1;
	int timeout = 10;
	int idx = 0, err;

	err = snd_usb_lock_shutdown(chip);
	if (err < 0)
		return -EIO;

	while (timeout-- > 0) {
		idx = snd_usb_ctrl_intf(chip) | (cval->head.id << 8);
		err = snd_usb_ctl_msg(chip->dev, usb_rcvctrlpipe(chip->dev, 0), request,
				      USB_RECIP_INTERFACE | USB_TYPE_CLASS | USB_DIR_IN,
				      validx, idx, buf, val_len);
		if (err >= val_len) {
			*value_ret = convert_signed_value(cval, snd_usb_combine_bytes(buf, val_len));
			err = 0;
			goto out;
		} else if (err == -ETIMEDOUT) {
			goto out;
		}
	}
	usb_audio_dbg(chip,
		"cannot get ctl value: req = %#x, wValue = %#x, wIndex = %#x, type = %d\n",
		request, validx, idx, cval->val_type);
	err = -EINVAL;

 out:
	snd_usb_unlock_shutdown(chip);
	return err;
}

static int get_ctl_value_v2(struct usb_mixer_elem_info *cval, int request,
			    int validx, int *value_ret)
{
	struct snd_usb_audio *chip = cval->head.mixer->chip;
	unsigned char buf[4 + 3 * sizeof(__u32)]; /* enough space for one range */
	unsigned char *val;
	int idx = 0, ret, size;
	__u8 bRequest;

	if (request == UAC_GET_CUR) {
		bRequest = UAC2_CS_CUR;
		size = uac2_ctl_value_size(cval->val_type);
	} else {
		bRequest = UAC2_CS_RANGE;
		size = sizeof(buf);
	}

	memset(buf, 0, sizeof(buf));

	ret = snd_usb_lock_shutdown(chip) ? -EIO : 0;
	if (ret)
		goto error;

	idx = snd_usb_ctrl_intf(chip) | (cval->head.id << 8);
	ret = snd_usb_ctl_msg(chip->dev, usb_rcvctrlpipe(chip->dev, 0), bRequest,
			      USB_RECIP_INTERFACE | USB_TYPE_CLASS | USB_DIR_IN,
			      validx, idx, buf, size);
	snd_usb_unlock_shutdown(chip);

	if (ret < 0) {
error:
		usb_audio_err(chip,
			"cannot get ctl value: req = %#x, wValue = %#x, wIndex = %#x, type = %d\n",
			request, validx, idx, cval->val_type);
		return ret;
	}

	/* FIXME: how should we handle multiple triplets here? */

	switch (request) {
	case UAC_GET_CUR:
		val = buf;
		break;
	case UAC_GET_MIN:
		val = buf + sizeof(__u16);
		break;
	case UAC_GET_MAX:
		val = buf + sizeof(__u16) * 2;
		break;
	case UAC_GET_RES:
		val = buf + sizeof(__u16) * 3;
		break;
	default:
		return -EINVAL;
	}

	*value_ret = convert_signed_value(cval, snd_usb_combine_bytes(val, sizeof(__u16)));

	return 0;
}

static int get_ctl_value(struct usb_mixer_elem_info *cval, int request,
			 int validx, int *value_ret)
{
	validx += cval->idx_off;

	return (cval->head.mixer->protocol == UAC_VERSION_1) ?
		get_ctl_value_v1(cval, request, validx, value_ret) :
		get_ctl_value_v2(cval, request, validx, value_ret);
}

static int get_cur_ctl_value(struct usb_mixer_elem_info *cval,
			     int validx, int *value)
{
	return get_ctl_value(cval, UAC_GET_CUR, validx, value);
}

/* channel = 0: master, 1 = first channel */
static inline int get_cur_mix_raw(struct usb_mixer_elem_info *cval,
				  int channel, int *value)
{
	return get_ctl_value(cval, UAC_GET_CUR,
			     (cval->control << 8) | channel,
			     value);
}

int snd_usb_get_cur_mix_value(struct usb_mixer_elem_info *cval,
			     int channel, int index, int *value)
{
	int err;

	if (cval->cached & (1 << channel)) {
		*value = cval->cache_val[index];
		return 0;
	}
	err = get_cur_mix_raw(cval, channel, value);
	if (err < 0) {
		if (!cval->head.mixer->ignore_ctl_error)
			usb_audio_dbg(cval->head.mixer->chip,
				"cannot get current value for control %d ch %d: err = %d\n",
				      cval->control, channel, err);
		return err;
	}
	cval->cached |= 1 << channel;
	cval->cache_val[index] = *value;
	return 0;
}

/*
 * set a mixer value
 */

int snd_usb_mixer_set_ctl_value(struct usb_mixer_elem_info *cval,
				int request, int validx, int value_set)
{
	struct snd_usb_audio *chip = cval->head.mixer->chip;
	unsigned char buf[4];
	int idx = 0, val_len, err, timeout = 10;

	validx += cval->idx_off;

	if (cval->head.mixer->protocol == UAC_VERSION_1) {
		val_len = cval->val_type >= USB_MIXER_S16 ? 2 : 1;
	} else { /* UAC_VERSION_2 */
		val_len = uac2_ctl_value_size(cval->val_type);

		/* FIXME */
		if (request != UAC_SET_CUR) {
			usb_audio_dbg(chip, "RANGE setting not yet supported\n");
			return -EINVAL;
		}

		request = UAC2_CS_CUR;
	}

	value_set = convert_bytes_value(cval, value_set);
	buf[0] = value_set & 0xff;
	buf[1] = (value_set >> 8) & 0xff;
	buf[2] = (value_set >> 16) & 0xff;
	buf[3] = (value_set >> 24) & 0xff;

	err = snd_usb_lock_shutdown(chip);
	if (err < 0)
		return -EIO;

	while (timeout-- > 0) {
		idx = snd_usb_ctrl_intf(chip) | (cval->head.id << 8);
		err = snd_usb_ctl_msg(chip->dev,
				      usb_sndctrlpipe(chip->dev, 0), request,
				      USB_RECIP_INTERFACE | USB_TYPE_CLASS | USB_DIR_OUT,
				      validx, idx, buf, val_len);
		if (err >= 0) {
			err = 0;
			goto out;
		} else if (err == -ETIMEDOUT) {
			goto out;
		}
	}
	usb_audio_dbg(chip, "cannot set ctl value: req = %#x, wValue = %#x, wIndex = %#x, type = %d, data = %#x/%#x\n",
		      request, validx, idx, cval->val_type, buf[0], buf[1]);
	err = -EINVAL;

 out:
	snd_usb_unlock_shutdown(chip);
	return err;
}

static int set_cur_ctl_value(struct usb_mixer_elem_info *cval,
			     int validx, int value)
{
	return snd_usb_mixer_set_ctl_value(cval, UAC_SET_CUR, validx, value);
}

int snd_usb_set_cur_mix_value(struct usb_mixer_elem_info *cval, int channel,
			     int index, int value)
{
	int err;
	unsigned int read_only = (channel == 0) ?
		cval->master_readonly :
		cval->ch_readonly & (1 << (channel - 1));

	if (read_only) {
		usb_audio_dbg(cval->head.mixer->chip,
			      "%s(): channel %d of control %d is read_only\n",
			    __func__, channel, cval->control);
		return 0;
	}

	err = snd_usb_mixer_set_ctl_value(cval,
					  UAC_SET_CUR, (cval->control << 8) | channel,
					  value);
	if (err < 0)
		return err;
	cval->cached |= 1 << channel;
	cval->cache_val[index] = value;
	return 0;
}

/*
 * TLV callback for mixer volume controls
 */
int snd_usb_mixer_vol_tlv(struct snd_kcontrol *kcontrol, int op_flag,
			 unsigned int size, unsigned int __user *_tlv)
{
	struct usb_mixer_elem_info *cval = kcontrol->private_data;
	DECLARE_TLV_DB_MINMAX(scale, 0, 0);

	if (size < sizeof(scale))
		return -ENOMEM;
	if (cval->min_mute)
		scale[0] = SNDRV_CTL_TLVT_DB_MINMAX_MUTE;
	scale[2] = cval->dBmin;
	scale[3] = cval->dBmax;
	if (copy_to_user(_tlv, scale, sizeof(scale)))
		return -EFAULT;
	return 0;
}

/*
 * parser routines begin here...
 */

static int parse_audio_unit(struct mixer_build *state, int unitid);


/*
 * check if the input/output channel routing is enabled on the given bitmap.
 * used for mixer unit parser
 */
static int check_matrix_bitmap(unsigned char *bmap,
			       int ich, int och, int num_outs)
{
	int idx = ich * num_outs + och;
	return bmap[idx >> 3] & (0x80 >> (idx & 7));
}

/*
 * add an alsa control element
 * search and increment the index until an empty slot is found.
 *
 * if failed, give up and free the control instance.
 */

int snd_usb_mixer_add_control(struct usb_mixer_elem_list *list,
			      struct snd_kcontrol *kctl)
{
	struct usb_mixer_interface *mixer = list->mixer;
	int err;

	while (snd_ctl_find_id(mixer->chip->card, &kctl->id))
		kctl->id.index++;
	if ((err = snd_ctl_add(mixer->chip->card, kctl)) < 0) {
		usb_audio_dbg(mixer->chip, "cannot add control (err = %d)\n",
			      err);
		return err;
	}
	list->kctl = kctl;
	list->next_id_elem = mixer->id_elems[list->id];
	mixer->id_elems[list->id] = list;
	return 0;
}

/*
 * get a terminal name string
 */

static struct iterm_name_combo {
	int type;
	char *name;
} iterm_names[] = {
	{ 0x0300, "Output" },
	{ 0x0301, "Speaker" },
	{ 0x0302, "Headphone" },
	{ 0x0303, "HMD Audio" },
	{ 0x0304, "Desktop Speaker" },
	{ 0x0305, "Room Speaker" },
	{ 0x0306, "Com Speaker" },
	{ 0x0307, "LFE" },
	{ 0x0600, "External In" },
	{ 0x0601, "Analog In" },
	{ 0x0602, "Digital In" },
	{ 0x0603, "Line" },
	{ 0x0604, "Legacy In" },
	{ 0x0605, "IEC958 In" },
	{ 0x0606, "1394 DA Stream" },
	{ 0x0607, "1394 DV Stream" },
	{ 0x0700, "Embedded" },
	{ 0x0701, "Noise Source" },
	{ 0x0702, "Equalization Noise" },
	{ 0x0703, "CD" },
	{ 0x0704, "DAT" },
	{ 0x0705, "DCC" },
	{ 0x0706, "MiniDisk" },
	{ 0x0707, "Analog Tape" },
	{ 0x0708, "Phonograph" },
	{ 0x0709, "VCR Audio" },
	{ 0x070a, "Video Disk Audio" },
	{ 0x070b, "DVD Audio" },
	{ 0x070c, "TV Tuner Audio" },
	{ 0x070d, "Satellite Rec Audio" },
	{ 0x070e, "Cable Tuner Audio" },
	{ 0x070f, "DSS Audio" },
	{ 0x0710, "Radio Receiver" },
	{ 0x0711, "Radio Transmitter" },
	{ 0x0712, "Multi-Track Recorder" },
	{ 0x0713, "Synthesizer" },
	{ 0 },
};

static int get_term_name(struct mixer_build *state, struct usb_audio_term *iterm,
			 unsigned char *name, int maxlen, int term_only)
{
	struct iterm_name_combo *names;
	int len;

	if (iterm->name) {
		len = snd_usb_copy_string_desc(state, iterm->name,
						name, maxlen);
		if (len)
			return len;
	}

	/* virtual type - not a real terminal */
	if (iterm->type >> 16) {
		if (term_only)
			return 0;
		switch (iterm->type >> 16) {
		case UAC_SELECTOR_UNIT:
			strcpy(name, "Selector");
			return 8;
		case UAC1_PROCESSING_UNIT:
			strcpy(name, "Process Unit");
			return 12;
		case UAC1_EXTENSION_UNIT:
			strcpy(name, "Ext Unit");
			return 8;
		case UAC_MIXER_UNIT:
			strcpy(name, "Mixer");
			return 5;
		default:
			return sprintf(name, "Unit %d", iterm->id);
		}
	}

	switch (iterm->type & 0xff00) {
	case 0x0100:
		strcpy(name, "PCM");
		return 3;
	case 0x0200:
		strcpy(name, "Mic");
		return 3;
	case 0x0400:
		strcpy(name, "Headset");
		return 7;
	case 0x0500:
		strcpy(name, "Phone");
		return 5;
	}

	for (names = iterm_names; names->type; names++) {
		if (names->type == iterm->type) {
			strcpy(name, names->name);
			return strlen(names->name);
		}
	}

	return 0;
}

/*
 * parse the source unit recursively until it reaches to a terminal
 * or a branched unit.
 */
static int check_input_term(struct mixer_build *state, int id,
			    struct usb_audio_term *term)
{
	int err;
	void *p1;

	memset(term, 0, sizeof(*term));
	while ((p1 = find_audio_control_unit(state, id)) != NULL) {
		unsigned char *hdr = p1;
		term->id = id;
		switch (hdr[2]) {
		case UAC_INPUT_TERMINAL:
			if (state->mixer->protocol == UAC_VERSION_1) {
				struct uac_input_terminal_descriptor *d = p1;
				term->type = le16_to_cpu(d->wTerminalType);
				term->channels = d->bNrChannels;
				term->chconfig = le16_to_cpu(d->wChannelConfig);
				term->name = d->iTerminal;
			} else { /* UAC_VERSION_2 */
				struct uac2_input_terminal_descriptor *d = p1;

				/* call recursively to verify that the
				 * referenced clock entity is valid */
				err = check_input_term(state, d->bCSourceID, term);
				if (err < 0)
					return err;

				/* save input term properties after recursion,
				 * to ensure they are not overriden by the
				 * recursion calls */
				term->id = id;
				term->type = le16_to_cpu(d->wTerminalType);
				term->channels = d->bNrChannels;
				term->chconfig = le32_to_cpu(d->bmChannelConfig);
				term->name = d->iTerminal;
			}
			return 0;
		case UAC_FEATURE_UNIT: {
			/* the header is the same for v1 and v2 */
			struct uac_feature_unit_descriptor *d = p1;
			id = d->bSourceID;
			break; /* continue to parse */
		}
		case UAC_MIXER_UNIT: {
			struct uac_mixer_unit_descriptor *d = p1;
			term->type = d->bDescriptorSubtype << 16; /* virtual type */
			term->channels = uac_mixer_unit_bNrChannels(d);
			term->chconfig = uac_mixer_unit_wChannelConfig(d, state->mixer->protocol);
			term->name = uac_mixer_unit_iMixer(d);
			return 0;
		}
		case UAC_SELECTOR_UNIT:
		case UAC2_CLOCK_SELECTOR: {
			struct uac_selector_unit_descriptor *d = p1;
			/* call recursively to retrieve the channel info */
			err = check_input_term(state, d->baSourceID[0], term);
			if (err < 0)
				return err;
			term->type = d->bDescriptorSubtype << 16; /* virtual type */
			term->id = id;
			term->name = uac_selector_unit_iSelector(d);
			return 0;
		}
		case UAC1_PROCESSING_UNIT:
		case UAC1_EXTENSION_UNIT:
		/* UAC2_PROCESSING_UNIT_V2 */
		/* UAC2_EFFECT_UNIT */
		case UAC2_EXTENSION_UNIT_V2: {
			struct uac_processing_unit_descriptor *d = p1;

			if (state->mixer->protocol == UAC_VERSION_2 &&
				hdr[2] == UAC2_EFFECT_UNIT) {
				/* UAC2/UAC1 unit IDs overlap here in an
				 * uncompatible way. Ignore this unit for now.
				 */
				return 0;
			}

			if (d->bNrInPins) {
				id = d->baSourceID[0];
				break; /* continue to parse */
			}
			term->type = d->bDescriptorSubtype << 16; /* virtual type */
			term->channels = uac_processing_unit_bNrChannels(d);
			term->chconfig = uac_processing_unit_wChannelConfig(d, state->mixer->protocol);
			term->name = uac_processing_unit_iProcessing(d, state->mixer->protocol);
			return 0;
		}
		case UAC2_CLOCK_SOURCE: {
			struct uac_clock_source_descriptor *d = p1;
			term->type = d->bDescriptorSubtype << 16; /* virtual type */
			term->id = id;
			term->name = d->iClockSource;
			return 0;
		}
		default:
			return -ENODEV;
		}
	}
	return -ENODEV;
}

/*
 * Feature Unit
 */

/* feature unit control information */
struct usb_feature_control_info {
	const char *name;
	int type;	/* data type for uac1 */
	int type_uac2;	/* data type for uac2 if different from uac1, else -1 */
};

static struct usb_feature_control_info audio_feature_info[] = {
	{ "Mute",			USB_MIXER_INV_BOOLEAN, -1 },
	{ "Volume",			USB_MIXER_S16, -1 },
	{ "Tone Control - Bass",	USB_MIXER_S8, -1 },
	{ "Tone Control - Mid",		USB_MIXER_S8, -1 },
	{ "Tone Control - Treble",	USB_MIXER_S8, -1 },
	{ "Graphic Equalizer",		USB_MIXER_S8, -1 }, /* FIXME: not implemeted yet */
	{ "Auto Gain Control",		USB_MIXER_BOOLEAN, -1 },
	{ "Delay Control",		USB_MIXER_U16, USB_MIXER_U32 },
	{ "Bass Boost",			USB_MIXER_BOOLEAN, -1 },
	{ "Loudness",			USB_MIXER_BOOLEAN, -1 },
	/* UAC2 specific */
	{ "Input Gain Control",		USB_MIXER_S16, -1 },
	{ "Input Gain Pad Control",	USB_MIXER_S16, -1 },
	{ "Phase Inverter Control",	USB_MIXER_BOOLEAN, -1 },
};

/* private_free callback */
void snd_usb_mixer_elem_free(struct snd_kcontrol *kctl)
{
	kfree(kctl->private_data);
	kctl->private_data = NULL;
}

/*
 * interface to ALSA control for feature/mixer units
 */

/* volume control quirks */
static void volume_control_quirks(struct usb_mixer_elem_info *cval,
				  struct snd_kcontrol *kctl)
{
	struct snd_usb_audio *chip = cval->head.mixer->chip;
	switch (chip->usb_id) {
	case USB_ID(0x0763, 0x2030): /* M-Audio Fast Track C400 */
	case USB_ID(0x0763, 0x2031): /* M-Audio Fast Track C600 */
		if (strcmp(kctl->id.name, "Effect Duration") == 0) {
			cval->min = 0x0000;
			cval->max = 0xffff;
			cval->res = 0x00e6;
			break;
		}
		if (strcmp(kctl->id.name, "Effect Volume") == 0 ||
		    strcmp(kctl->id.name, "Effect Feedback Volume") == 0) {
			cval->min = 0x00;
			cval->max = 0xff;
			break;
		}
		if (strstr(kctl->id.name, "Effect Return") != NULL) {
			cval->min = 0xb706;
			cval->max = 0xff7b;
			cval->res = 0x0073;
			break;
		}
		if ((strstr(kctl->id.name, "Playback Volume") != NULL) ||
			(strstr(kctl->id.name, "Effect Send") != NULL)) {
			cval->min = 0xb5fb; /* -73 dB = 0xb6ff */
			cval->max = 0xfcfe;
			cval->res = 0x0073;
		}
		break;

	case USB_ID(0x0763, 0x2081): /* M-Audio Fast Track Ultra 8R */
	case USB_ID(0x0763, 0x2080): /* M-Audio Fast Track Ultra */
		if (strcmp(kctl->id.name, "Effect Duration") == 0) {
			usb_audio_info(chip,
				       "set quirk for FTU Effect Duration\n");
			cval->min = 0x0000;
			cval->max = 0x7f00;
			cval->res = 0x0100;
			break;
		}
		if (strcmp(kctl->id.name, "Effect Volume") == 0 ||
		    strcmp(kctl->id.name, "Effect Feedback Volume") == 0) {
			usb_audio_info(chip,
				       "set quirks for FTU Effect Feedback/Volume\n");
			cval->min = 0x00;
			cval->max = 0x7f;
			break;
		}
		break;

	case USB_ID(0x0471, 0x0101):
	case USB_ID(0x0471, 0x0104):
	case USB_ID(0x0471, 0x0105):
	case USB_ID(0x0672, 0x1041):
	/* quirk for UDA1321/N101.
	 * note that detection between firmware 2.1.1.7 (N101)
	 * and later 2.1.1.21 is not very clear from datasheets.
	 * I hope that the min value is -15360 for newer firmware --jk
	 */
		if (!strcmp(kctl->id.name, "PCM Playback Volume") &&
		    cval->min == -15616) {
			usb_audio_info(chip,
				 "set volume quirk for UDA1321/N101 chip\n");
			cval->max = -256;
		}
		break;

	case USB_ID(0x046d, 0x09a4):
		if (!strcmp(kctl->id.name, "Mic Capture Volume")) {
			usb_audio_info(chip,
				"set volume quirk for QuickCam E3500\n");
			cval->min = 6080;
			cval->max = 8768;
			cval->res = 192;
		}
		break;

	case USB_ID(0x046d, 0x0807): /* Logitech Webcam C500 */
	case USB_ID(0x046d, 0x0808):
	case USB_ID(0x046d, 0x0809):
	case USB_ID(0x046d, 0x0819): /* Logitech Webcam C210 */
	case USB_ID(0x046d, 0x081b): /* HD Webcam c310 */
	case USB_ID(0x046d, 0x081d): /* HD Webcam c510 */
	case USB_ID(0x046d, 0x0825): /* HD Webcam c270 */
	case USB_ID(0x046d, 0x0826): /* HD Webcam c525 */
	case USB_ID(0x046d, 0x08ca): /* Logitech Quickcam Fusion */
	case USB_ID(0x046d, 0x0991):
	case USB_ID(0x046d, 0x09a2): /* QuickCam Communicate Deluxe/S7500 */
	/* Most audio usb devices lie about volume resolution.
	 * Most Logitech webcams have res = 384.
	 * Probably there is some logitech magic behind this number --fishor
	 */
		if (!strcmp(kctl->id.name, "Mic Capture Volume")) {
			usb_audio_info(chip,
				"set resolution quirk: cval->res = 384\n");
			cval->res = 384;
		}
		break;
	}
}

/*
 * retrieve the minimum and maximum values for the specified control
 */
static int get_min_max_with_quirks(struct usb_mixer_elem_info *cval,
				   int default_min, struct snd_kcontrol *kctl)
{
	/* for failsafe */
	cval->min = default_min;
	cval->max = cval->min + 1;
	cval->res = 1;
	cval->dBmin = cval->dBmax = 0;

	if (cval->val_type == USB_MIXER_BOOLEAN ||
	    cval->val_type == USB_MIXER_INV_BOOLEAN) {
		cval->initialized = 1;
	} else {
		int minchn = 0;
		if (cval->cmask) {
			int i;
			for (i = 0; i < MAX_CHANNELS; i++)
				if (cval->cmask & (1 << i)) {
					minchn = i + 1;
					break;
				}
		}
		if (get_ctl_value(cval, UAC_GET_MAX, (cval->control << 8) | minchn, &cval->max) < 0 ||
		    get_ctl_value(cval, UAC_GET_MIN, (cval->control << 8) | minchn, &cval->min) < 0) {
			usb_audio_err(cval->head.mixer->chip,
				      "%d:%d: cannot get min/max values for control %d (id %d)\n",
				   cval->head.id, snd_usb_ctrl_intf(cval->head.mixer->chip),
							       cval->control, cval->head.id);
			return -EINVAL;
		}
		if (get_ctl_value(cval, UAC_GET_RES,
				  (cval->control << 8) | minchn,
				  &cval->res) < 0) {
			cval->res = 1;
		} else {
			int last_valid_res = cval->res;

			while (cval->res > 1) {
				if (snd_usb_mixer_set_ctl_value(cval, UAC_SET_RES,
								(cval->control << 8) | minchn,
								cval->res / 2) < 0)
					break;
				cval->res /= 2;
			}
			if (get_ctl_value(cval, UAC_GET_RES,
					  (cval->control << 8) | minchn, &cval->res) < 0)
				cval->res = last_valid_res;
		}
		if (cval->res == 0)
			cval->res = 1;

		/* Additional checks for the proper resolution
		 *
		 * Some devices report smaller resolutions than actually
		 * reacting.  They don't return errors but simply clip
		 * to the lower aligned value.
		 */
		if (cval->min + cval->res < cval->max) {
			int last_valid_res = cval->res;
			int saved, test, check;
			get_cur_mix_raw(cval, minchn, &saved);
			for (;;) {
				test = saved;
				if (test < cval->max)
					test += cval->res;
				else
					test -= cval->res;
				if (test < cval->min || test > cval->max ||
				    snd_usb_set_cur_mix_value(cval, minchn, 0, test) ||
				    get_cur_mix_raw(cval, minchn, &check)) {
					cval->res = last_valid_res;
					break;
				}
				if (test == check)
					break;
				cval->res *= 2;
			}
			snd_usb_set_cur_mix_value(cval, minchn, 0, saved);
		}

		cval->initialized = 1;
	}

	if (kctl)
		volume_control_quirks(cval, kctl);

	/* USB descriptions contain the dB scale in 1/256 dB unit
	 * while ALSA TLV contains in 1/100 dB unit
	 */
	cval->dBmin = (convert_signed_value(cval, cval->min) * 100) / 256;
	cval->dBmax = (convert_signed_value(cval, cval->max) * 100) / 256;
	if (cval->dBmin > cval->dBmax) {
		/* something is wrong; assume it's either from/to 0dB */
		if (cval->dBmin < 0)
			cval->dBmax = 0;
		else if (cval->dBmin > 0)
			cval->dBmin = 0;
		if (cval->dBmin > cval->dBmax) {
			/* totally crap, return an error */
			return -EINVAL;
		}
	}

	return 0;
}

#define get_min_max(cval, def)	get_min_max_with_quirks(cval, def, NULL)

/* get a feature/mixer unit info */
static int mixer_ctl_feature_info(struct snd_kcontrol *kcontrol,
				  struct snd_ctl_elem_info *uinfo)
{
	struct usb_mixer_elem_info *cval = kcontrol->private_data;

	if (cval->val_type == USB_MIXER_BOOLEAN ||
	    cval->val_type == USB_MIXER_INV_BOOLEAN)
		uinfo->type = SNDRV_CTL_ELEM_TYPE_BOOLEAN;
	else
		uinfo->type = SNDRV_CTL_ELEM_TYPE_INTEGER;
	uinfo->count = cval->channels;
	if (cval->val_type == USB_MIXER_BOOLEAN ||
	    cval->val_type == USB_MIXER_INV_BOOLEAN) {
		uinfo->value.integer.min = 0;
		uinfo->value.integer.max = 1;
	} else {
		if (!cval->initialized) {
			get_min_max_with_quirks(cval, 0, kcontrol);
			if (cval->initialized && cval->dBmin >= cval->dBmax) {
				kcontrol->vd[0].access &= 
					~(SNDRV_CTL_ELEM_ACCESS_TLV_READ |
					  SNDRV_CTL_ELEM_ACCESS_TLV_CALLBACK);
				snd_ctl_notify(cval->head.mixer->chip->card,
					       SNDRV_CTL_EVENT_MASK_INFO,
					       &kcontrol->id);
			}
		}
		uinfo->value.integer.min = 0;
		uinfo->value.integer.max =
			(cval->max - cval->min + cval->res - 1) / cval->res;
	}
	return 0;
}

/* get the current value from feature/mixer unit */
static int mixer_ctl_feature_get(struct snd_kcontrol *kcontrol,
				 struct snd_ctl_elem_value *ucontrol)
{
	struct usb_mixer_elem_info *cval = kcontrol->private_data;
	int c, cnt, val, err;

	ucontrol->value.integer.value[0] = cval->min;
	if (cval->cmask) {
		cnt = 0;
		for (c = 0; c < MAX_CHANNELS; c++) {
			if (!(cval->cmask & (1 << c)))
				continue;
			err = snd_usb_get_cur_mix_value(cval, c + 1, cnt, &val);
			if (err < 0)
				return filter_error(cval, err);
			val = get_relative_value(cval, val);
			ucontrol->value.integer.value[cnt] = val;
			cnt++;
		}
		return 0;
	} else {
		/* master channel */
		err = snd_usb_get_cur_mix_value(cval, 0, 0, &val);
		if (err < 0)
			return filter_error(cval, err);
		val = get_relative_value(cval, val);
		ucontrol->value.integer.value[0] = val;
	}
	return 0;
}

/* put the current value to feature/mixer unit */
static int mixer_ctl_feature_put(struct snd_kcontrol *kcontrol,
				 struct snd_ctl_elem_value *ucontrol)
{
	struct usb_mixer_elem_info *cval = kcontrol->private_data;
	int c, cnt, val, oval, err;
	int changed = 0;

	if (cval->cmask) {
		cnt = 0;
		for (c = 0; c < MAX_CHANNELS; c++) {
			if (!(cval->cmask & (1 << c)))
				continue;
			err = snd_usb_get_cur_mix_value(cval, c + 1, cnt, &oval);
			if (err < 0)
				return filter_error(cval, err);
			val = ucontrol->value.integer.value[cnt];
			val = get_abs_value(cval, val);
			if (oval != val) {
				snd_usb_set_cur_mix_value(cval, c + 1, cnt, val);
				changed = 1;
			}
			cnt++;
		}
	} else {
		/* master channel */
		err = snd_usb_get_cur_mix_value(cval, 0, 0, &oval);
		if (err < 0)
			return filter_error(cval, err);
		val = ucontrol->value.integer.value[0];
		val = get_abs_value(cval, val);
		if (val != oval) {
			snd_usb_set_cur_mix_value(cval, 0, 0, val);
			changed = 1;
		}
	}
	return changed;
}

static struct snd_kcontrol_new usb_feature_unit_ctl = {
	.iface = SNDRV_CTL_ELEM_IFACE_MIXER,
	.name = "", /* will be filled later manually */
	.info = mixer_ctl_feature_info,
	.get = mixer_ctl_feature_get,
	.put = mixer_ctl_feature_put,
};

/* the read-only variant */
static const struct snd_kcontrol_new usb_feature_unit_ctl_ro = {
	.iface = SNDRV_CTL_ELEM_IFACE_MIXER,
	.name = "", /* will be filled later manually */
	.info = mixer_ctl_feature_info,
	.get = mixer_ctl_feature_get,
	.put = NULL,
};

/*
 * This symbol is exported in order to allow the mixer quirks to
 * hook up to the standard feature unit control mechanism
 */
struct snd_kcontrol_new *snd_usb_feature_unit_ctl = &usb_feature_unit_ctl;

/*
 * build a feature control
 */
static size_t append_ctl_name(struct snd_kcontrol *kctl, const char *str)
{
	return strlcat(kctl->id.name, str, sizeof(kctl->id.name));
}

/*
 * A lot of headsets/headphones have a "Speaker" mixer. Make sure we
 * rename it to "Headphone". We determine if something is a headphone
 * similar to how udev determines form factor.
 */
static void check_no_speaker_on_headset(struct snd_kcontrol *kctl,
					struct snd_card *card)
{
	const char *names_to_check[] = {
		"Headset", "headset", "Headphone", "headphone", NULL};
	const char **s;
	bool found = false;

	if (strcmp("Speaker", kctl->id.name))
		return;

	for (s = names_to_check; *s; s++)
		if (strstr(card->shortname, *s)) {
			found = true;
			break;
		}

	if (!found)
		return;

	strlcpy(kctl->id.name, "Headphone", sizeof(kctl->id.name));
}

static void build_feature_ctl(struct mixer_build *state, void *raw_desc,
			      unsigned int ctl_mask, int control,
			      struct usb_audio_term *iterm, int unitid,
			      int readonly_mask)
{
	struct uac_feature_unit_descriptor *desc = raw_desc;
	struct usb_feature_control_info *ctl_info;
	unsigned int len = 0;
	int mapped_name = 0;
	int nameid = uac_feature_unit_iFeature(desc);
	struct snd_kcontrol *kctl;
	struct usb_mixer_elem_info *cval;
	const struct usbmix_name_map *map;
	unsigned int range;

	control++; /* change from zero-based to 1-based value */

	if (control == UAC_FU_GRAPHIC_EQUALIZER) {
		/* FIXME: not supported yet */
		return;
	}

	map = find_map(state, unitid, control);
	if (check_ignored_ctl(map))
		return;

	cval = kzalloc(sizeof(*cval), GFP_KERNEL);
	if (!cval)
		return;
	snd_usb_mixer_elem_init_std(&cval->head, state->mixer, unitid);
	cval->control = control;
	cval->cmask = ctl_mask;
	ctl_info = &audio_feature_info[control-1];
	if (state->mixer->protocol == UAC_VERSION_1)
		cval->val_type = ctl_info->type;
	else /* UAC_VERSION_2 */
		cval->val_type = ctl_info->type_uac2 >= 0 ?
			ctl_info->type_uac2 : ctl_info->type;

	if (ctl_mask == 0) {
		cval->channels = 1;	/* master channel */
		cval->master_readonly = readonly_mask;
	} else {
		int i, c = 0;
		for (i = 0; i < 16; i++)
			if (ctl_mask & (1 << i))
				c++;
		cval->channels = c;
		cval->ch_readonly = readonly_mask;
	}

	/*
	 * If all channels in the mask are marked read-only, make the control
	 * read-only. snd_usb_set_cur_mix_value() will check the mask again and won't
	 * issue write commands to read-only channels.
	 */
	if (cval->channels == readonly_mask)
		kctl = snd_ctl_new1(&usb_feature_unit_ctl_ro, cval);
	else
		kctl = snd_ctl_new1(&usb_feature_unit_ctl, cval);

	if (!kctl) {
		usb_audio_err(state->chip, "cannot malloc kcontrol\n");
		kfree(cval);
		return;
	}
	kctl->private_free = snd_usb_mixer_elem_free;

	len = check_mapped_name(map, kctl->id.name, sizeof(kctl->id.name));
	mapped_name = len != 0;
	if (!len && nameid)
		len = snd_usb_copy_string_desc(state, nameid,
				kctl->id.name, sizeof(kctl->id.name));

	switch (control) {
	case UAC_FU_MUTE:
	case UAC_FU_VOLUME:
		/*
		 * determine the control name.  the rule is:
		 * - if a name id is given in descriptor, use it.
		 * - if the connected input can be determined, then use the name
		 *   of terminal type.
		 * - if the connected output can be determined, use it.
		 * - otherwise, anonymous name.
		 */
		if (!len) {
			len = get_term_name(state, iterm, kctl->id.name,
					    sizeof(kctl->id.name), 1);
			if (!len)
				len = get_term_name(state, &state->oterm,
						    kctl->id.name,
						    sizeof(kctl->id.name), 1);
			if (!len)
				snprintf(kctl->id.name, sizeof(kctl->id.name),
					 "Feature %d", unitid);
		}

		if (!mapped_name)
			check_no_speaker_on_headset(kctl, state->mixer->chip->card);

		/*
		 * determine the stream direction:
		 * if the connected output is USB stream, then it's likely a
		 * capture stream.  otherwise it should be playback (hopefully :)
		 */
		if (!mapped_name && !(state->oterm.type >> 16)) {
			if ((state->oterm.type & 0xff00) == 0x0100)
				append_ctl_name(kctl, " Capture");
			else
				append_ctl_name(kctl, " Playback");
		}
		append_ctl_name(kctl, control == UAC_FU_MUTE ?
				" Switch" : " Volume");
		break;
	default:
		if (!len)
			strlcpy(kctl->id.name, audio_feature_info[control-1].name,
				sizeof(kctl->id.name));
		break;
	}

	/* get min/max values */
	get_min_max_with_quirks(cval, 0, kctl);

	if (control == UAC_FU_VOLUME) {
		check_mapped_dB(map, cval);
		if (cval->dBmin < cval->dBmax || !cval->initialized) {
			kctl->tlv.c = snd_usb_mixer_vol_tlv;
			kctl->vd[0].access |=
				SNDRV_CTL_ELEM_ACCESS_TLV_READ |
				SNDRV_CTL_ELEM_ACCESS_TLV_CALLBACK;
		}
	}

	snd_usb_mixer_fu_apply_quirk(state->mixer, cval, unitid, kctl);

	range = (cval->max - cval->min) / cval->res;
	/*
	 * Are there devices with volume range more than 255? I use a bit more
	 * to be sure. 384 is a resolution magic number found on Logitech
	 * devices. It will definitively catch all buggy Logitech devices.
	 */
	if (range > 384) {
		usb_audio_warn(state->chip,
			       "Warning! Unlikely big volume range (=%u), cval->res is probably wrong.",
			       range);
		usb_audio_warn(state->chip,
			       "[%d] FU [%s] ch = %d, val = %d/%d/%d",
			       cval->head.id, kctl->id.name, cval->channels,
			       cval->min, cval->max, cval->res);
	}

	usb_audio_dbg(state->chip, "[%d] FU [%s] ch = %d, val = %d/%d/%d\n",
		      cval->head.id, kctl->id.name, cval->channels,
		      cval->min, cval->max, cval->res);
	snd_usb_mixer_add_control(&cval->head, kctl);
}

static int parse_clock_source_unit(struct mixer_build *state, int unitid,
				   void *_ftr)
{
	struct uac_clock_source_descriptor *hdr = _ftr;
	struct usb_mixer_elem_info *cval;
	struct snd_kcontrol *kctl;
	char name[SNDRV_CTL_ELEM_ID_NAME_MAXLEN];
	int ret;

	if (state->mixer->protocol != UAC_VERSION_2)
		return -EINVAL;

	if (hdr->bLength != sizeof(*hdr)) {
		usb_audio_dbg(state->chip,
			      "Bogus clock source descriptor length of %d, ignoring.\n",
			      hdr->bLength);
		return 0;
	}

	/*
	 * The only property of this unit we are interested in is the
	 * clock source validity. If that isn't readable, just bail out.
	 */
	if (!uac2_control_is_readable(hdr->bmControls,
				      ilog2(UAC2_CS_CONTROL_CLOCK_VALID)))
		return 0;

	cval = kzalloc(sizeof(*cval), GFP_KERNEL);
	if (!cval)
		return -ENOMEM;

	snd_usb_mixer_elem_init_std(&cval->head, state->mixer, hdr->bClockID);

	cval->min = 0;
	cval->max = 1;
	cval->channels = 1;
	cval->val_type = USB_MIXER_BOOLEAN;
	cval->control = UAC2_CS_CONTROL_CLOCK_VALID;

	if (uac2_control_is_writeable(hdr->bmControls,
				      ilog2(UAC2_CS_CONTROL_CLOCK_VALID)))
		kctl = snd_ctl_new1(&usb_feature_unit_ctl, cval);
	else {
		cval->master_readonly = 1;
		kctl = snd_ctl_new1(&usb_feature_unit_ctl_ro, cval);
	}

	if (!kctl) {
		kfree(cval);
		return -ENOMEM;
	}

	kctl->private_free = snd_usb_mixer_elem_free;
	ret = snd_usb_copy_string_desc(state, hdr->iClockSource,
				       name, sizeof(name));
	if (ret > 0)
		snprintf(kctl->id.name, sizeof(kctl->id.name),
			 "%s Validity", name);
	else
		snprintf(kctl->id.name, sizeof(kctl->id.name),
			 "Clock Source %d Validity", hdr->bClockID);

	return snd_usb_mixer_add_control(&cval->head, kctl);
}

/*
 * parse a feature unit
 *
 * most of controls are defined here.
 */
static int parse_audio_feature_unit(struct mixer_build *state, int unitid,
				    void *_ftr)
{
	int channels, i, j;
	struct usb_audio_term iterm;
	unsigned int master_bits, first_ch_bits;
	int err, csize;
	struct uac_feature_unit_descriptor *hdr = _ftr;
	__u8 *bmaControls;

	if (state->mixer->protocol == UAC_VERSION_1) {
		if (hdr->bLength < 7) {
			usb_audio_err(state->chip,
				      "unit %u: invalid UAC_FEATURE_UNIT descriptor\n",
				      unitid);
			return -EINVAL;
		}
		csize = hdr->bControlSize;
		if (!csize) {
			usb_audio_dbg(state->chip,
				      "unit %u: invalid bControlSize == 0\n",
				      unitid);
			return -EINVAL;
		}
		channels = (hdr->bLength - 7) / csize - 1;
		bmaControls = hdr->bmaControls;
		if (hdr->bLength < 7 + csize) {
			usb_audio_err(state->chip,
				      "unit %u: invalid UAC_FEATURE_UNIT descriptor\n",
				      unitid);
			return -EINVAL;
		}
	} else {
		struct uac2_feature_unit_descriptor *ftr = _ftr;
		if (hdr->bLength < 6) {
			usb_audio_err(state->chip,
				      "unit %u: invalid UAC_FEATURE_UNIT descriptor\n",
				      unitid);
			return -EINVAL;
		}
		csize = 4;
		channels = (hdr->bLength - 6) / 4 - 1;
		bmaControls = ftr->bmaControls;
		if (hdr->bLength < 6 + csize) {
			usb_audio_err(state->chip,
				      "unit %u: invalid UAC_FEATURE_UNIT descriptor\n",
				      unitid);
			return -EINVAL;
		}
	}

	/* parse the source unit */
	if ((err = parse_audio_unit(state, hdr->bSourceID)) < 0)
		return err;

	/* determine the input source type and name */
	err = check_input_term(state, hdr->bSourceID, &iterm);
	if (err < 0)
		return err;

	master_bits = snd_usb_combine_bytes(bmaControls, csize);
	/* master configuration quirks */
	switch (state->chip->usb_id) {
	case USB_ID(0x08bb, 0x2702):
		usb_audio_info(state->chip,
			       "usbmixer: master volume quirk for PCM2702 chip\n");
		/* disable non-functional volume control */
		master_bits &= ~UAC_CONTROL_BIT(UAC_FU_VOLUME);
		break;
	case USB_ID(0x1130, 0xf211):
		usb_audio_info(state->chip,
			       "usbmixer: volume control quirk for Tenx TP6911 Audio Headset\n");
		/* disable non-functional volume control */
		channels = 0;
		break;

	}
	if (channels > 0)
		first_ch_bits = snd_usb_combine_bytes(bmaControls + csize, csize);
	else
		first_ch_bits = 0;

	if (state->mixer->protocol == UAC_VERSION_1) {
		/* check all control types */
		for (i = 0; i < 10; i++) {
			unsigned int ch_bits = 0;
			for (j = 0; j < channels; j++) {
				unsigned int mask;

				mask = snd_usb_combine_bytes(bmaControls +
							     csize * (j+1), csize);
				if (mask & (1 << i))
					ch_bits |= (1 << j);
			}
			/* audio class v1 controls are never read-only */

			/*
			 * The first channel must be set
			 * (for ease of programming).
			 */
			if (ch_bits & 1)
				build_feature_ctl(state, _ftr, ch_bits, i,
						  &iterm, unitid, 0);
			if (master_bits & (1 << i))
				build_feature_ctl(state, _ftr, 0, i, &iterm,
						  unitid, 0);
		}
	} else { /* UAC_VERSION_2 */
		for (i = 0; i < ARRAY_SIZE(audio_feature_info); i++) {
			unsigned int ch_bits = 0;
			unsigned int ch_read_only = 0;

			for (j = 0; j < channels; j++) {
				unsigned int mask;

				mask = snd_usb_combine_bytes(bmaControls +
							     csize * (j+1), csize);
				if (uac2_control_is_readable(mask, i)) {
					ch_bits |= (1 << j);
					if (!uac2_control_is_writeable(mask, i))
						ch_read_only |= (1 << j);
				}
			}

			/*
			 * NOTE: build_feature_ctl() will mark the control
			 * read-only if all channels are marked read-only in
			 * the descriptors. Otherwise, the control will be
			 * reported as writeable, but the driver will not
			 * actually issue a write command for read-only
			 * channels.
			 */

			/*
			 * The first channel must be set
			 * (for ease of programming).
			 */
			if (ch_bits & 1)
				build_feature_ctl(state, _ftr, ch_bits, i,
						  &iterm, unitid, ch_read_only);
			if (uac2_control_is_readable(master_bits, i))
				build_feature_ctl(state, _ftr, 0, i, &iterm, unitid,
						  !uac2_control_is_writeable(master_bits, i));
		}
	}

	return 0;
}

/*
 * Mixer Unit
 */

/*
 * build a mixer unit control
 *
 * the callbacks are identical with feature unit.
 * input channel number (zero based) is given in control field instead.
 */
static void build_mixer_unit_ctl(struct mixer_build *state,
				 struct uac_mixer_unit_descriptor *desc,
				 int in_pin, int in_ch, int unitid,
				 struct usb_audio_term *iterm)
{
	struct usb_mixer_elem_info *cval;
	unsigned int num_outs = uac_mixer_unit_bNrChannels(desc);
	unsigned int i, len;
	struct snd_kcontrol *kctl;
	const struct usbmix_name_map *map;

	map = find_map(state, unitid, 0);
	if (check_ignored_ctl(map))
		return;

	cval = kzalloc(sizeof(*cval), GFP_KERNEL);
	if (!cval)
		return;

	snd_usb_mixer_elem_init_std(&cval->head, state->mixer, unitid);
	cval->control = in_ch + 1; /* based on 1 */
	cval->val_type = USB_MIXER_S16;
	for (i = 0; i < num_outs; i++) {
		__u8 *c = uac_mixer_unit_bmControls(desc, state->mixer->protocol);

		if (check_matrix_bitmap(c, in_ch, i, num_outs)) {
			cval->cmask |= (1 << i);
			cval->channels++;
		}
	}

	/* get min/max values */
	get_min_max(cval, 0);

	kctl = snd_ctl_new1(&usb_feature_unit_ctl, cval);
	if (!kctl) {
		usb_audio_err(state->chip, "cannot malloc kcontrol\n");
		kfree(cval);
		return;
	}
	kctl->private_free = snd_usb_mixer_elem_free;

	len = check_mapped_name(map, kctl->id.name, sizeof(kctl->id.name));
	if (!len)
		len = get_term_name(state, iterm, kctl->id.name,
				    sizeof(kctl->id.name), 0);
	if (!len)
		len = sprintf(kctl->id.name, "Mixer Source %d", in_ch + 1);
	append_ctl_name(kctl, " Volume");

	usb_audio_dbg(state->chip, "[%d] MU [%s] ch = %d, val = %d/%d\n",
		    cval->head.id, kctl->id.name, cval->channels, cval->min, cval->max);
	snd_usb_mixer_add_control(&cval->head, kctl);
}

/*
 * parse a mixer unit
 */
static int parse_audio_mixer_unit(struct mixer_build *state, int unitid,
				  void *raw_desc)
{
	struct uac_mixer_unit_descriptor *desc = raw_desc;
	struct usb_audio_term iterm;
	int input_pins, num_ins, num_outs;
	int pin, ich, err;

	if (desc->bLength < 11 || !(input_pins = desc->bNrInPins) ||
	    !(num_outs = uac_mixer_unit_bNrChannels(desc))) {
		usb_audio_err(state->chip,
			      "invalid MIXER UNIT descriptor %d\n",
			      unitid);
		return -EINVAL;
	}

	num_ins = 0;
	ich = 0;
	for (pin = 0; pin < input_pins; pin++) {
		err = parse_audio_unit(state, desc->baSourceID[pin]);
		if (err < 0)
			continue;
		/* no bmControls field (e.g. Maya44) -> ignore */
		if (desc->bLength <= 10 + input_pins)
			continue;
		err = check_input_term(state, desc->baSourceID[pin], &iterm);
		if (err < 0)
			return err;
		num_ins += iterm.channels;
		for (; ich < num_ins; ich++) {
			int och, ich_has_controls = 0;

			for (och = 0; och < num_outs; och++) {
				__u8 *c = uac_mixer_unit_bmControls(desc,
						state->mixer->protocol);

				if (check_matrix_bitmap(c, ich, och, num_outs)) {
					ich_has_controls = 1;
					break;
				}
			}
			if (ich_has_controls)
				build_mixer_unit_ctl(state, desc, pin, ich,
						     unitid, &iterm);
		}
	}
	return 0;
}

/*
 * Processing Unit / Extension Unit
 */

/* get callback for processing/extension unit */
static int mixer_ctl_procunit_get(struct snd_kcontrol *kcontrol,
				  struct snd_ctl_elem_value *ucontrol)
{
	struct usb_mixer_elem_info *cval = kcontrol->private_data;
	int err, val;

	err = get_cur_ctl_value(cval, cval->control << 8, &val);
	if (err < 0) {
		ucontrol->value.integer.value[0] = cval->min;
		return filter_error(cval, err);
	}
	val = get_relative_value(cval, val);
	ucontrol->value.integer.value[0] = val;
	return 0;
}

/* put callback for processing/extension unit */
static int mixer_ctl_procunit_put(struct snd_kcontrol *kcontrol,
				  struct snd_ctl_elem_value *ucontrol)
{
	struct usb_mixer_elem_info *cval = kcontrol->private_data;
	int val, oval, err;

	err = get_cur_ctl_value(cval, cval->control << 8, &oval);
	if (err < 0)
		return filter_error(cval, err);
	val = ucontrol->value.integer.value[0];
	val = get_abs_value(cval, val);
	if (val != oval) {
		set_cur_ctl_value(cval, cval->control << 8, val);
		return 1;
	}
	return 0;
}

/* alsa control interface for processing/extension unit */
static const struct snd_kcontrol_new mixer_procunit_ctl = {
	.iface = SNDRV_CTL_ELEM_IFACE_MIXER,
	.name = "", /* will be filled later */
	.info = mixer_ctl_feature_info,
	.get = mixer_ctl_procunit_get,
	.put = mixer_ctl_procunit_put,
};

/*
 * predefined data for processing units
 */
struct procunit_value_info {
	int control;
	char *suffix;
	int val_type;
	int min_value;
};

struct procunit_info {
	int type;
	char *name;
	struct procunit_value_info *values;
};

static struct procunit_value_info updown_proc_info[] = {
	{ UAC_UD_ENABLE, "Switch", USB_MIXER_BOOLEAN },
	{ UAC_UD_MODE_SELECT, "Mode Select", USB_MIXER_U8, 1 },
	{ 0 }
};
static struct procunit_value_info prologic_proc_info[] = {
	{ UAC_DP_ENABLE, "Switch", USB_MIXER_BOOLEAN },
	{ UAC_DP_MODE_SELECT, "Mode Select", USB_MIXER_U8, 1 },
	{ 0 }
};
static struct procunit_value_info threed_enh_proc_info[] = {
	{ UAC_3D_ENABLE, "Switch", USB_MIXER_BOOLEAN },
	{ UAC_3D_SPACE, "Spaciousness", USB_MIXER_U8 },
	{ 0 }
};
static struct procunit_value_info reverb_proc_info[] = {
	{ UAC_REVERB_ENABLE, "Switch", USB_MIXER_BOOLEAN },
	{ UAC_REVERB_LEVEL, "Level", USB_MIXER_U8 },
	{ UAC_REVERB_TIME, "Time", USB_MIXER_U16 },
	{ UAC_REVERB_FEEDBACK, "Feedback", USB_MIXER_U8 },
	{ 0 }
};
static struct procunit_value_info chorus_proc_info[] = {
	{ UAC_CHORUS_ENABLE, "Switch", USB_MIXER_BOOLEAN },
	{ UAC_CHORUS_LEVEL, "Level", USB_MIXER_U8 },
	{ UAC_CHORUS_RATE, "Rate", USB_MIXER_U16 },
	{ UAC_CHORUS_DEPTH, "Depth", USB_MIXER_U16 },
	{ 0 }
};
static struct procunit_value_info dcr_proc_info[] = {
	{ UAC_DCR_ENABLE, "Switch", USB_MIXER_BOOLEAN },
	{ UAC_DCR_RATE, "Ratio", USB_MIXER_U16 },
	{ UAC_DCR_MAXAMPL, "Max Amp", USB_MIXER_S16 },
	{ UAC_DCR_THRESHOLD, "Threshold", USB_MIXER_S16 },
	{ UAC_DCR_ATTACK_TIME, "Attack Time", USB_MIXER_U16 },
	{ UAC_DCR_RELEASE_TIME, "Release Time", USB_MIXER_U16 },
	{ 0 }
};

static struct procunit_info procunits[] = {
	{ UAC_PROCESS_UP_DOWNMIX, "Up Down", updown_proc_info },
	{ UAC_PROCESS_DOLBY_PROLOGIC, "Dolby Prologic", prologic_proc_info },
	{ UAC_PROCESS_STEREO_EXTENDER, "3D Stereo Extender", threed_enh_proc_info },
	{ UAC_PROCESS_REVERB, "Reverb", reverb_proc_info },
	{ UAC_PROCESS_CHORUS, "Chorus", chorus_proc_info },
	{ UAC_PROCESS_DYN_RANGE_COMP, "DCR", dcr_proc_info },
	{ 0 },
};
/*
 * predefined data for extension units
 */
static struct procunit_value_info clock_rate_xu_info[] = {
	{ USB_XU_CLOCK_RATE_SELECTOR, "Selector", USB_MIXER_U8, 0 },
	{ 0 }
};
static struct procunit_value_info clock_source_xu_info[] = {
	{ USB_XU_CLOCK_SOURCE_SELECTOR, "External", USB_MIXER_BOOLEAN },
	{ 0 }
};
static struct procunit_value_info spdif_format_xu_info[] = {
	{ USB_XU_DIGITAL_FORMAT_SELECTOR, "SPDIF/AC3", USB_MIXER_BOOLEAN },
	{ 0 }
};
static struct procunit_value_info soft_limit_xu_info[] = {
	{ USB_XU_SOFT_LIMIT_SELECTOR, " ", USB_MIXER_BOOLEAN },
	{ 0 }
};
static struct procunit_info extunits[] = {
	{ USB_XU_CLOCK_RATE, "Clock rate", clock_rate_xu_info },
	{ USB_XU_CLOCK_SOURCE, "DigitalIn CLK source", clock_source_xu_info },
	{ USB_XU_DIGITAL_IO_STATUS, "DigitalOut format:", spdif_format_xu_info },
	{ USB_XU_DEVICE_OPTIONS, "AnalogueIn Soft Limit", soft_limit_xu_info },
	{ 0 }
};

/*
 * build a processing/extension unit
 */
static int build_audio_procunit(struct mixer_build *state, int unitid,
				void *raw_desc, struct procunit_info *list,
				char *name)
{
	struct uac_processing_unit_descriptor *desc = raw_desc;
	int num_ins = desc->bNrInPins;
	struct usb_mixer_elem_info *cval;
	struct snd_kcontrol *kctl;
	int i, err, nameid, type, len;
	struct procunit_info *info;
	struct procunit_value_info *valinfo;
	const struct usbmix_name_map *map;
	static struct procunit_value_info default_value_info[] = {
		{ 0x01, "Switch", USB_MIXER_BOOLEAN },
		{ 0 }
	};
	static struct procunit_info default_info = {
		0, NULL, default_value_info
	};

	if (desc->bLength < 13 || desc->bLength < 13 + num_ins ||
	    desc->bLength < num_ins + uac_processing_unit_bControlSize(desc, state->mixer->protocol)) {
		usb_audio_err(state->chip, "invalid %s descriptor (id %d)\n", name, unitid);
		return -EINVAL;
	}

	for (i = 0; i < num_ins; i++) {
		if ((err = parse_audio_unit(state, desc->baSourceID[i])) < 0)
			return err;
	}

	type = le16_to_cpu(desc->wProcessType);
	for (info = list; info && info->type; info++)
		if (info->type == type)
			break;
	if (!info || !info->type)
		info = &default_info;

	for (valinfo = info->values; valinfo->control; valinfo++) {
		__u8 *controls = uac_processing_unit_bmControls(desc, state->mixer->protocol);

		if (!(controls[valinfo->control / 8] & (1 << ((valinfo->control % 8) - 1))))
			continue;
		map = find_map(state, unitid, valinfo->control);
		if (check_ignored_ctl(map))
			continue;
		cval = kzalloc(sizeof(*cval), GFP_KERNEL);
		if (!cval)
			return -ENOMEM;
		snd_usb_mixer_elem_init_std(&cval->head, state->mixer, unitid);
		cval->control = valinfo->control;
		cval->val_type = valinfo->val_type;
		cval->channels = 1;

		/* get min/max values */
		if (type == UAC_PROCESS_UP_DOWNMIX && cval->control == UAC_UD_MODE_SELECT) {
			__u8 *control_spec = uac_processing_unit_specific(desc, state->mixer->protocol);
			/* FIXME: hard-coded */
			cval->min = 1;
			cval->max = control_spec[0];
			cval->res = 1;
			cval->initialized = 1;
		} else {
			if (type == USB_XU_CLOCK_RATE) {
				/*
				 * E-Mu USB 0404/0202/TrackerPre/0204
				 * samplerate control quirk
				 */
				cval->min = 0;
				cval->max = 5;
				cval->res = 1;
				cval->initialized = 1;
			} else
				get_min_max(cval, valinfo->min_value);
		}

		kctl = snd_ctl_new1(&mixer_procunit_ctl, cval);
		if (!kctl) {
			kfree(cval);
			return -ENOMEM;
		}
		kctl->private_free = snd_usb_mixer_elem_free;

		if (check_mapped_name(map, kctl->id.name, sizeof(kctl->id.name))) {
			/* nothing */ ;
		} else if (info->name) {
			strlcpy(kctl->id.name, info->name, sizeof(kctl->id.name));
		} else {
			nameid = uac_processing_unit_iProcessing(desc, state->mixer->protocol);
			len = 0;
			if (nameid)
				len = snd_usb_copy_string_desc(state, nameid,
							       kctl->id.name,
							       sizeof(kctl->id.name));
			if (!len)
				strlcpy(kctl->id.name, name, sizeof(kctl->id.name));
		}
		append_ctl_name(kctl, " ");
		append_ctl_name(kctl, valinfo->suffix);

		usb_audio_dbg(state->chip,
			      "[%d] PU [%s] ch = %d, val = %d/%d\n",
			      cval->head.id, kctl->id.name, cval->channels,
			      cval->min, cval->max);

		err = snd_usb_mixer_add_control(&cval->head, kctl);
		if (err < 0)
			return err;
	}
	return 0;
}

static int parse_audio_processing_unit(struct mixer_build *state, int unitid,
				       void *raw_desc)
{
	return build_audio_procunit(state, unitid, raw_desc,
				    procunits, "Processing Unit");
}

static int parse_audio_extension_unit(struct mixer_build *state, int unitid,
				      void *raw_desc)
{
	/*
	 * Note that we parse extension units with processing unit descriptors.
	 * That's ok as the layout is the same.
	 */
	return build_audio_procunit(state, unitid, raw_desc,
				    extunits, "Extension Unit");
}

/*
 * Selector Unit
 */

/*
 * info callback for selector unit
 * use an enumerator type for routing
 */
static int mixer_ctl_selector_info(struct snd_kcontrol *kcontrol,
				   struct snd_ctl_elem_info *uinfo)
{
	struct usb_mixer_elem_info *cval = kcontrol->private_data;
	const char **itemlist = (const char **)kcontrol->private_value;

	if (snd_BUG_ON(!itemlist))
		return -EINVAL;
	return snd_ctl_enum_info(uinfo, 1, cval->max, itemlist);
}

/* get callback for selector unit */
static int mixer_ctl_selector_get(struct snd_kcontrol *kcontrol,
				  struct snd_ctl_elem_value *ucontrol)
{
	struct usb_mixer_elem_info *cval = kcontrol->private_data;
	int val, err;

	err = get_cur_ctl_value(cval, cval->control << 8, &val);
	if (err < 0) {
		ucontrol->value.enumerated.item[0] = 0;
		return filter_error(cval, err);
	}
	val = get_relative_value(cval, val);
	ucontrol->value.enumerated.item[0] = val;
	return 0;
}

/* put callback for selector unit */
static int mixer_ctl_selector_put(struct snd_kcontrol *kcontrol,
				  struct snd_ctl_elem_value *ucontrol)
{
	struct usb_mixer_elem_info *cval = kcontrol->private_data;
	int val, oval, err;

	err = get_cur_ctl_value(cval, cval->control << 8, &oval);
	if (err < 0)
		return filter_error(cval, err);
	val = ucontrol->value.enumerated.item[0];
	val = get_abs_value(cval, val);
	if (val != oval) {
		set_cur_ctl_value(cval, cval->control << 8, val);
		return 1;
	}
	return 0;
}

/* alsa control interface for selector unit */
static const struct snd_kcontrol_new mixer_selectunit_ctl = {
	.iface = SNDRV_CTL_ELEM_IFACE_MIXER,
	.name = "", /* will be filled later */
	.info = mixer_ctl_selector_info,
	.get = mixer_ctl_selector_get,
	.put = mixer_ctl_selector_put,
};

/*
 * private free callback.
 * free both private_data and private_value
 */
static void usb_mixer_selector_elem_free(struct snd_kcontrol *kctl)
{
	int i, num_ins = 0;

	if (kctl->private_data) {
		struct usb_mixer_elem_info *cval = kctl->private_data;
		num_ins = cval->max;
		kfree(cval);
		kctl->private_data = NULL;
	}
	if (kctl->private_value) {
		char **itemlist = (char **)kctl->private_value;
		for (i = 0; i < num_ins; i++)
			kfree(itemlist[i]);
		kfree(itemlist);
		kctl->private_value = 0;
	}
}

/*
 * parse a selector unit
 */
static int parse_audio_selector_unit(struct mixer_build *state, int unitid,
				     void *raw_desc)
{
	struct uac_selector_unit_descriptor *desc = raw_desc;
	unsigned int i, nameid, len;
	int err;
	struct usb_mixer_elem_info *cval;
	struct snd_kcontrol *kctl;
	const struct usbmix_name_map *map;
	char **namelist;

	if (desc->bLength < 5 || !desc->bNrInPins ||
	    desc->bLength < 5 + desc->bNrInPins) {
		usb_audio_err(state->chip,
			"invalid SELECTOR UNIT descriptor %d\n", unitid);
		return -EINVAL;
	}

	for (i = 0; i < desc->bNrInPins; i++) {
		if ((err = parse_audio_unit(state, desc->baSourceID[i])) < 0)
			return err;
	}

	if (desc->bNrInPins == 1) /* only one ? nonsense! */
		return 0;

	map = find_map(state, unitid, 0);
	if (check_ignored_ctl(map))
		return 0;

	cval = kzalloc(sizeof(*cval), GFP_KERNEL);
	if (!cval)
		return -ENOMEM;
	snd_usb_mixer_elem_init_std(&cval->head, state->mixer, unitid);
	cval->val_type = USB_MIXER_U8;
	cval->channels = 1;
	cval->min = 1;
	cval->max = desc->bNrInPins;
	cval->res = 1;
	cval->initialized = 1;

	if (state->mixer->protocol == UAC_VERSION_1)
		cval->control = 0;
	else /* UAC_VERSION_2 */
		cval->control = (desc->bDescriptorSubtype == UAC2_CLOCK_SELECTOR) ?
			UAC2_CX_CLOCK_SELECTOR : UAC2_SU_SELECTOR;

	namelist = kmalloc(sizeof(char *) * desc->bNrInPins, GFP_KERNEL);
	if (!namelist) {
		kfree(cval);
		return -ENOMEM;
	}
#define MAX_ITEM_NAME_LEN	64
	for (i = 0; i < desc->bNrInPins; i++) {
		struct usb_audio_term iterm;
		len = 0;
		namelist[i] = kmalloc(MAX_ITEM_NAME_LEN, GFP_KERNEL);
		if (!namelist[i]) {
			while (i--)
				kfree(namelist[i]);
			kfree(namelist);
			kfree(cval);
			return -ENOMEM;
		}
		len = check_mapped_selector_name(state, unitid, i, namelist[i],
						 MAX_ITEM_NAME_LEN);
		if (! len && check_input_term(state, desc->baSourceID[i], &iterm) >= 0)
			len = get_term_name(state, &iterm, namelist[i], MAX_ITEM_NAME_LEN, 0);
		if (! len)
			sprintf(namelist[i], "Input %u", i);
	}

	kctl = snd_ctl_new1(&mixer_selectunit_ctl, cval);
	if (! kctl) {
		usb_audio_err(state->chip, "cannot malloc kcontrol\n");
		kfree(namelist);
		kfree(cval);
		return -ENOMEM;
	}
	kctl->private_value = (unsigned long)namelist;
	kctl->private_free = usb_mixer_selector_elem_free;

	/* check the static mapping table at first */
	len = check_mapped_name(map, kctl->id.name, sizeof(kctl->id.name));
<<<<<<< HEAD
	if (len)
		;
	else if (nameid)
		len = snd_usb_copy_string_desc(state, nameid, kctl->id.name,
					 sizeof(kctl->id.name));
	else
		len = get_term_name(state, &state->oterm,
				    kctl->id.name, sizeof(kctl->id.name), 0);

	if (!len) {
		strlcpy(kctl->id.name, "USB", sizeof(kctl->id.name));
=======
	if (!len) {
		/* no mapping ? */
		/* if iSelector is given, use it */
		nameid = uac_selector_unit_iSelector(desc);
		if (nameid)
			len = snd_usb_copy_string_desc(state, nameid,
						       kctl->id.name,
						       sizeof(kctl->id.name));
		/* ... or pick up the terminal name at next */
		if (!len)
			len = get_term_name(state, &state->oterm,
				    kctl->id.name, sizeof(kctl->id.name), 0);
		/* ... or use the fixed string "USB" as the last resort */
		if (!len)
			strlcpy(kctl->id.name, "USB", sizeof(kctl->id.name));
>>>>>>> 5fa4ec9c

		/* and add the proper suffix */
		if (desc->bDescriptorSubtype == UAC2_CLOCK_SELECTOR)
			append_ctl_name(kctl, " Clock Source");
		else if ((state->oterm.type & 0xff00) == 0x0100)
			append_ctl_name(kctl, " Capture Source");
		else
			append_ctl_name(kctl, " Playback Source");
	}

	usb_audio_dbg(state->chip, "[%d] SU [%s] items = %d\n",
		    cval->head.id, kctl->id.name, desc->bNrInPins);
	return snd_usb_mixer_add_control(&cval->head, kctl);
}

/*
 * parse an audio unit recursively
 */

static int parse_audio_unit(struct mixer_build *state, int unitid)
{
	unsigned char *p1;

	if (test_and_set_bit(unitid, state->unitbitmap))
		return 0; /* the unit already visited */

	p1 = find_audio_control_unit(state, unitid);
	if (!p1) {
		usb_audio_err(state->chip, "unit %d not found!\n", unitid);
		return -EINVAL;
	}

	switch (p1[2]) {
	case UAC_INPUT_TERMINAL:
		return 0; /* NOP */
	case UAC_MIXER_UNIT:
		return parse_audio_mixer_unit(state, unitid, p1);
	case UAC2_CLOCK_SOURCE:
		return parse_clock_source_unit(state, unitid, p1);
	case UAC_SELECTOR_UNIT:
	case UAC2_CLOCK_SELECTOR:
		return parse_audio_selector_unit(state, unitid, p1);
	case UAC_FEATURE_UNIT:
		return parse_audio_feature_unit(state, unitid, p1);
	case UAC1_PROCESSING_UNIT:
	/*   UAC2_EFFECT_UNIT has the same value */
		if (state->mixer->protocol == UAC_VERSION_1)
			return parse_audio_processing_unit(state, unitid, p1);
		else
			return 0; /* FIXME - effect units not implemented yet */
	case UAC1_EXTENSION_UNIT:
	/*   UAC2_PROCESSING_UNIT_V2 has the same value */
		if (state->mixer->protocol == UAC_VERSION_1)
			return parse_audio_extension_unit(state, unitid, p1);
		else /* UAC_VERSION_2 */
			return parse_audio_processing_unit(state, unitid, p1);
	case UAC2_EXTENSION_UNIT_V2:
		return parse_audio_extension_unit(state, unitid, p1);
	default:
		usb_audio_err(state->chip,
			"unit %u: unexpected type 0x%02x\n", unitid, p1[2]);
		return -EINVAL;
	}
}

static void snd_usb_mixer_free(struct usb_mixer_interface *mixer)
{
	/* kill pending URBs */
	snd_usb_mixer_disconnect(mixer);

	kfree(mixer->id_elems);
	if (mixer->urb) {
		kfree(mixer->urb->transfer_buffer);
		usb_free_urb(mixer->urb);
	}
	usb_free_urb(mixer->rc_urb);
	kfree(mixer->rc_setup_packet);
	kfree(mixer);
}

static int snd_usb_mixer_dev_free(struct snd_device *device)
{
	struct usb_mixer_interface *mixer = device->device_data;
	snd_usb_mixer_free(mixer);
	return 0;
}

/*
 * create mixer controls
 *
 * walk through all UAC_OUTPUT_TERMINAL descriptors to search for mixers
 */
static int snd_usb_mixer_controls(struct usb_mixer_interface *mixer)
{
	struct mixer_build state;
	int err;
	const struct usbmix_ctl_map *map;
	void *p;

	memset(&state, 0, sizeof(state));
	state.chip = mixer->chip;
	state.mixer = mixer;
	state.buffer = mixer->hostif->extra;
	state.buflen = mixer->hostif->extralen;

	/* check the mapping table */
	for (map = usbmix_ctl_maps; map->id; map++) {
		if (map->id == state.chip->usb_id) {
			state.map = map->map;
			state.selector_map = map->selector_map;
			mixer->ignore_ctl_error = map->ignore_ctl_error;
			break;
		}
	}

	p = NULL;
	while ((p = snd_usb_find_csint_desc(mixer->hostif->extra,
					    mixer->hostif->extralen,
					    p, UAC_OUTPUT_TERMINAL)) != NULL) {
		if (mixer->protocol == UAC_VERSION_1) {
			struct uac1_output_terminal_descriptor *desc = p;

			if (desc->bLength < sizeof(*desc))
				continue; /* invalid descriptor? */
			/* mark terminal ID as visited */
			set_bit(desc->bTerminalID, state.unitbitmap);
			state.oterm.id = desc->bTerminalID;
			state.oterm.type = le16_to_cpu(desc->wTerminalType);
			state.oterm.name = desc->iTerminal;
			err = parse_audio_unit(&state, desc->bSourceID);
			if (err < 0 && err != -EINVAL)
				return err;
		} else { /* UAC_VERSION_2 */
			struct uac2_output_terminal_descriptor *desc = p;

			if (desc->bLength < sizeof(*desc))
				continue; /* invalid descriptor? */
			/* mark terminal ID as visited */
			set_bit(desc->bTerminalID, state.unitbitmap);
			state.oterm.id = desc->bTerminalID;
			state.oterm.type = le16_to_cpu(desc->wTerminalType);
			state.oterm.name = desc->iTerminal;
			err = parse_audio_unit(&state, desc->bSourceID);
			if (err < 0 && err != -EINVAL)
				return err;

			/*
			 * For UAC2, use the same approach to also add the
			 * clock selectors
			 */
			err = parse_audio_unit(&state, desc->bCSourceID);
			if (err < 0 && err != -EINVAL)
				return err;
		}
	}

	return 0;
}

void snd_usb_mixer_notify_id(struct usb_mixer_interface *mixer, int unitid)
{
	struct usb_mixer_elem_list *list;

	for (list = mixer->id_elems[unitid]; list; list = list->next_id_elem) {
		struct usb_mixer_elem_info *info =
			(struct usb_mixer_elem_info *)list;
		/* invalidate cache, so the value is read from the device */
		info->cached = 0;
		snd_ctl_notify(mixer->chip->card, SNDRV_CTL_EVENT_MASK_VALUE,
			       &list->kctl->id);
	}
}

static void snd_usb_mixer_dump_cval(struct snd_info_buffer *buffer,
				    struct usb_mixer_elem_list *list)
{
	struct usb_mixer_elem_info *cval = (struct usb_mixer_elem_info *)list;
	static char *val_types[] = {"BOOLEAN", "INV_BOOLEAN",
				    "S8", "U8", "S16", "U16"};
	snd_iprintf(buffer, "    Info: id=%i, control=%i, cmask=0x%x, "
			    "channels=%i, type=\"%s\"\n", cval->head.id,
			    cval->control, cval->cmask, cval->channels,
			    val_types[cval->val_type]);
	snd_iprintf(buffer, "    Volume: min=%i, max=%i, dBmin=%i, dBmax=%i\n",
			    cval->min, cval->max, cval->dBmin, cval->dBmax);
}

static void snd_usb_mixer_proc_read(struct snd_info_entry *entry,
				    struct snd_info_buffer *buffer)
{
	struct snd_usb_audio *chip = entry->private_data;
	struct usb_mixer_interface *mixer;
	struct usb_mixer_elem_list *list;
	int unitid;

	list_for_each_entry(mixer, &chip->mixer_list, list) {
		snd_iprintf(buffer,
			"USB Mixer: usb_id=0x%08x, ctrlif=%i, ctlerr=%i\n",
				chip->usb_id, snd_usb_ctrl_intf(chip),
				mixer->ignore_ctl_error);
		snd_iprintf(buffer, "Card: %s\n", chip->card->longname);
		for (unitid = 0; unitid < MAX_ID_ELEMS; unitid++) {
			for (list = mixer->id_elems[unitid]; list;
			     list = list->next_id_elem) {
				snd_iprintf(buffer, "  Unit: %i\n", list->id);
				if (list->kctl)
					snd_iprintf(buffer,
						    "    Control: name=\"%s\", index=%i\n",
						    list->kctl->id.name,
						    list->kctl->id.index);
				if (list->dump)
					list->dump(buffer, list);
			}
		}
	}
}

static void snd_usb_mixer_interrupt_v2(struct usb_mixer_interface *mixer,
				       int attribute, int value, int index)
{
	struct usb_mixer_elem_list *list;
	__u8 unitid = (index >> 8) & 0xff;
	__u8 control = (value >> 8) & 0xff;
	__u8 channel = value & 0xff;
	unsigned int count = 0;

	if (channel >= MAX_CHANNELS) {
		usb_audio_dbg(mixer->chip,
			"%s(): bogus channel number %d\n",
			__func__, channel);
		return;
	}

	for (list = mixer->id_elems[unitid]; list; list = list->next_id_elem)
		count++;

	if (count == 0)
		return;

	for (list = mixer->id_elems[unitid]; list; list = list->next_id_elem) {
		struct usb_mixer_elem_info *info;

		if (!list->kctl)
			continue;

		info = (struct usb_mixer_elem_info *)list;
		if (count > 1 && info->control != control)
			continue;

		switch (attribute) {
		case UAC2_CS_CUR:
			/* invalidate cache, so the value is read from the device */
			if (channel)
				info->cached &= ~(1 << channel);
			else /* master channel */
				info->cached = 0;

			snd_ctl_notify(mixer->chip->card, SNDRV_CTL_EVENT_MASK_VALUE,
				       &info->head.kctl->id);
			break;

		case UAC2_CS_RANGE:
			/* TODO */
			break;

		case UAC2_CS_MEM:
			/* TODO */
			break;

		default:
			usb_audio_dbg(mixer->chip,
				"unknown attribute %d in interrupt\n",
				attribute);
			break;
		} /* switch */
	}
}

static void snd_usb_mixer_interrupt(struct urb *urb)
{
	struct usb_mixer_interface *mixer = urb->context;
	int len = urb->actual_length;
	int ustatus = urb->status;

	if (ustatus != 0)
		goto requeue;

	if (mixer->protocol == UAC_VERSION_1) {
		struct uac1_status_word *status;

		for (status = urb->transfer_buffer;
		     len >= sizeof(*status);
		     len -= sizeof(*status), status++) {
			dev_dbg(&urb->dev->dev, "status interrupt: %02x %02x\n",
						status->bStatusType,
						status->bOriginator);

			/* ignore any notifications not from the control interface */
			if ((status->bStatusType & UAC1_STATUS_TYPE_ORIG_MASK) !=
				UAC1_STATUS_TYPE_ORIG_AUDIO_CONTROL_IF)
				continue;

			if (status->bStatusType & UAC1_STATUS_TYPE_MEM_CHANGED)
				snd_usb_mixer_rc_memory_change(mixer, status->bOriginator);
			else
				snd_usb_mixer_notify_id(mixer, status->bOriginator);
		}
	} else { /* UAC_VERSION_2 */
		struct uac2_interrupt_data_msg *msg;

		for (msg = urb->transfer_buffer;
		     len >= sizeof(*msg);
		     len -= sizeof(*msg), msg++) {
			/* drop vendor specific and endpoint requests */
			if ((msg->bInfo & UAC2_INTERRUPT_DATA_MSG_VENDOR) ||
			    (msg->bInfo & UAC2_INTERRUPT_DATA_MSG_EP))
				continue;

			snd_usb_mixer_interrupt_v2(mixer, msg->bAttribute,
						   le16_to_cpu(msg->wValue),
						   le16_to_cpu(msg->wIndex));
		}
	}

requeue:
	if (ustatus != -ENOENT &&
	    ustatus != -ECONNRESET &&
	    ustatus != -ESHUTDOWN) {
		urb->dev = mixer->chip->dev;
		usb_submit_urb(urb, GFP_ATOMIC);
	}
}

/* create the handler for the optional status interrupt endpoint */
static int snd_usb_mixer_status_create(struct usb_mixer_interface *mixer)
{
	struct usb_endpoint_descriptor *ep;
	void *transfer_buffer;
	int buffer_length;
	unsigned int epnum;

	/* we need one interrupt input endpoint */
	if (get_iface_desc(mixer->hostif)->bNumEndpoints < 1)
		return 0;
	ep = get_endpoint(mixer->hostif, 0);
	if (!usb_endpoint_dir_in(ep) || !usb_endpoint_xfer_int(ep))
		return 0;

	epnum = usb_endpoint_num(ep);
	buffer_length = le16_to_cpu(ep->wMaxPacketSize);
	transfer_buffer = kmalloc(buffer_length, GFP_KERNEL);
	if (!transfer_buffer)
		return -ENOMEM;
	mixer->urb = usb_alloc_urb(0, GFP_KERNEL);
	if (!mixer->urb) {
		kfree(transfer_buffer);
		return -ENOMEM;
	}
	usb_fill_int_urb(mixer->urb, mixer->chip->dev,
			 usb_rcvintpipe(mixer->chip->dev, epnum),
			 transfer_buffer, buffer_length,
			 snd_usb_mixer_interrupt, mixer, ep->bInterval);
	usb_submit_urb(mixer->urb, GFP_KERNEL);
	return 0;
}

int snd_usb_create_mixer(struct snd_usb_audio *chip, int ctrlif,
			 int ignore_error)
{
	static struct snd_device_ops dev_ops = {
		.dev_free = snd_usb_mixer_dev_free
	};
	struct usb_mixer_interface *mixer;
	struct snd_info_entry *entry;
	int err;

	strcpy(chip->card->mixername, "USB Mixer");

	mixer = kzalloc(sizeof(*mixer), GFP_KERNEL);
	if (!mixer)
		return -ENOMEM;
	mixer->chip = chip;
	mixer->ignore_ctl_error = ignore_error;
	mixer->id_elems = kcalloc(MAX_ID_ELEMS, sizeof(*mixer->id_elems),
				  GFP_KERNEL);
	if (!mixer->id_elems) {
		kfree(mixer);
		return -ENOMEM;
	}

	mixer->hostif = &usb_ifnum_to_if(chip->dev, ctrlif)->altsetting[0];
	switch (get_iface_desc(mixer->hostif)->bInterfaceProtocol) {
	case UAC_VERSION_1:
	default:
		mixer->protocol = UAC_VERSION_1;
		break;
	case UAC_VERSION_2:
		mixer->protocol = UAC_VERSION_2;
		break;
	}

	if ((err = snd_usb_mixer_controls(mixer)) < 0 ||
	    (err = snd_usb_mixer_status_create(mixer)) < 0)
		goto _error;

	snd_usb_mixer_apply_create_quirk(mixer);

	err = snd_device_new(chip->card, SNDRV_DEV_CODEC, mixer, &dev_ops);
	if (err < 0)
		goto _error;

	if (list_empty(&chip->mixer_list) &&
	    !snd_card_proc_new(chip->card, "usbmixer", &entry))
		snd_info_set_text_ops(entry, chip, snd_usb_mixer_proc_read);

	list_add(&mixer->list, &chip->mixer_list);
	return 0;

_error:
	snd_usb_mixer_free(mixer);
	return err;
}

void snd_usb_mixer_disconnect(struct usb_mixer_interface *mixer)
{
	if (mixer->disconnected)
		return;
	if (mixer->urb)
		usb_kill_urb(mixer->urb);
	if (mixer->rc_urb)
		usb_kill_urb(mixer->rc_urb);
	mixer->disconnected = true;
}

#ifdef CONFIG_PM
/* stop any bus activity of a mixer */
static void snd_usb_mixer_inactivate(struct usb_mixer_interface *mixer)
{
	usb_kill_urb(mixer->urb);
	usb_kill_urb(mixer->rc_urb);
}

static int snd_usb_mixer_activate(struct usb_mixer_interface *mixer)
{
	int err;

	if (mixer->urb) {
		err = usb_submit_urb(mixer->urb, GFP_NOIO);
		if (err < 0)
			return err;
	}

	return 0;
}

int snd_usb_mixer_suspend(struct usb_mixer_interface *mixer)
{
	snd_usb_mixer_inactivate(mixer);
	return 0;
}

static int restore_mixer_value(struct usb_mixer_elem_list *list)
{
	struct usb_mixer_elem_info *cval = (struct usb_mixer_elem_info *)list;
	int c, err, idx;

	if (cval->cmask) {
		idx = 0;
		for (c = 0; c < MAX_CHANNELS; c++) {
			if (!(cval->cmask & (1 << c)))
				continue;
			if (cval->cached & (1 << (c + 1))) {
				err = snd_usb_set_cur_mix_value(cval, c + 1, idx,
							cval->cache_val[idx]);
				if (err < 0)
					return err;
			}
			idx++;
		}
	} else {
		/* master */
		if (cval->cached) {
			err = snd_usb_set_cur_mix_value(cval, 0, 0, *cval->cache_val);
			if (err < 0)
				return err;
		}
	}

	return 0;
}

int snd_usb_mixer_resume(struct usb_mixer_interface *mixer, bool reset_resume)
{
	struct usb_mixer_elem_list *list;
	int id, err;

	if (reset_resume) {
		/* restore cached mixer values */
		for (id = 0; id < MAX_ID_ELEMS; id++) {
			for (list = mixer->id_elems[id]; list;
			     list = list->next_id_elem) {
				if (list->resume) {
					err = list->resume(list);
					if (err < 0)
						return err;
				}
			}
		}
	}

	return snd_usb_mixer_activate(mixer);
}
#endif

void snd_usb_mixer_elem_init_std(struct usb_mixer_elem_list *list,
				 struct usb_mixer_interface *mixer,
				 int unitid)
{
	list->mixer = mixer;
	list->id = unitid;
	list->dump = snd_usb_mixer_dump_cval;
#ifdef CONFIG_PM
	list->resume = restore_mixer_value;
#endif
}<|MERGE_RESOLUTION|>--- conflicted
+++ resolved
@@ -2179,19 +2179,6 @@
 
 	/* check the static mapping table at first */
 	len = check_mapped_name(map, kctl->id.name, sizeof(kctl->id.name));
-<<<<<<< HEAD
-	if (len)
-		;
-	else if (nameid)
-		len = snd_usb_copy_string_desc(state, nameid, kctl->id.name,
-					 sizeof(kctl->id.name));
-	else
-		len = get_term_name(state, &state->oterm,
-				    kctl->id.name, sizeof(kctl->id.name), 0);
-
-	if (!len) {
-		strlcpy(kctl->id.name, "USB", sizeof(kctl->id.name));
-=======
 	if (!len) {
 		/* no mapping ? */
 		/* if iSelector is given, use it */
@@ -2207,7 +2194,6 @@
 		/* ... or use the fixed string "USB" as the last resort */
 		if (!len)
 			strlcpy(kctl->id.name, "USB", sizeof(kctl->id.name));
->>>>>>> 5fa4ec9c
 
 		/* and add the proper suffix */
 		if (desc->bDescriptorSubtype == UAC2_CLOCK_SELECTOR)
