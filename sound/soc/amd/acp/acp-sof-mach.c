// SPDX-License-Identifier: (GPL-2.0-only OR BSD-3-Clause)
//
// This file is provided under a dual BSD/GPLv2 license. When using or
// redistributing this file, you may do so under either license.
//
// Copyright(c) 2021, 2023 Advanced Micro Devices, Inc.
//
// Authors: Ajit Kumar Pandey <AjitKumar.Pandey@amd.com>
//

/*
 * SOF Machine Driver Support for ACP HW block
 */

#include <sound/core.h>
#include <sound/pcm_params.h>
#include <sound/soc-acpi.h>
#include <sound/soc-dapm.h>
#include <linux/dmi.h>
#include <linux/module.h>

#include "acp-mach.h"

static struct acp_card_drvdata sof_rt5682_rt1019_data = {
	.hs_cpu_id = I2S_SP,
	.amp_cpu_id = I2S_SP,
	.dmic_cpu_id = DMIC,
	.hs_codec_id = RT5682,
	.amp_codec_id = RT1019,
	.dmic_codec_id = DMIC,
};

static struct acp_card_drvdata sof_rt5682_max_data = {
	.hs_cpu_id = I2S_SP,
	.amp_cpu_id = I2S_SP,
	.dmic_cpu_id = DMIC,
	.hs_codec_id = RT5682,
	.amp_codec_id = MAX98360A,
	.dmic_codec_id = DMIC,
};

static struct acp_card_drvdata sof_rt5682s_rt1019_data = {
	.hs_cpu_id = I2S_SP,
	.amp_cpu_id = I2S_SP,
	.dmic_cpu_id = DMIC,
	.hs_codec_id = RT5682S,
	.amp_codec_id = RT1019,
	.dmic_codec_id = DMIC,
<<<<<<< HEAD
=======
	.platform = RENOIR,
	.tdm_mode = false,
>>>>>>> 70b47699
};

static struct acp_card_drvdata sof_rt5682s_max_data = {
	.hs_cpu_id = I2S_SP,
	.amp_cpu_id = I2S_SP,
	.dmic_cpu_id = DMIC,
	.hs_codec_id = RT5682S,
	.amp_codec_id = MAX98360A,
	.dmic_codec_id = DMIC,
<<<<<<< HEAD
=======
	.platform = RENOIR,
	.tdm_mode = false,
>>>>>>> 70b47699
};

static struct acp_card_drvdata sof_nau8825_data = {
	.hs_cpu_id = I2S_HS,
	.amp_cpu_id = I2S_HS,
	.dmic_cpu_id = DMIC,
	.hs_codec_id = NAU8825,
	.amp_codec_id = MAX98360A,
	.dmic_codec_id = DMIC,
	.platform = REMBRANDT,
	.soc_mclk = true,
};

static struct acp_card_drvdata sof_rt5682s_hs_rt1019_data = {
	.hs_cpu_id = I2S_HS,
	.amp_cpu_id = I2S_HS,
	.dmic_cpu_id = DMIC,
	.hs_codec_id = RT5682S,
	.amp_codec_id = RT1019,
	.dmic_codec_id = DMIC,
	.platform = REMBRANDT,
	.soc_mclk = true,
};

static struct acp_card_drvdata sof_nau8821_max98388_data = {
	.hs_cpu_id = I2S_SP,
	.amp_cpu_id = I2S_HS,
	.bt_cpu_id = I2S_BT,
	.hs_codec_id = NAU8821,
	.amp_codec_id = MAX98388,
	.soc_mclk = true,
};

static int acp_sof_probe(struct platform_device *pdev)
{
	struct snd_soc_card *card = NULL;
	struct device *dev = &pdev->dev;
	const struct dmi_system_id *dmi_id;
	struct acp_card_drvdata *acp_card_drvdata;
	int ret;

	if (!pdev->id_entry)
		return -EINVAL;

	card = devm_kzalloc(dev, sizeof(*card), GFP_KERNEL);
	if (!card)
		return -ENOMEM;

	card->dev = dev;
	card->owner = THIS_MODULE;
	card->name = pdev->id_entry->name;
	card->drvdata = (struct acp_card_drvdata *)pdev->id_entry->driver_data;
	/* Widgets and controls added per-codec in acp-mach-common.c */

	acp_card_drvdata = card->drvdata;
	dmi_id = dmi_first_match(acp_quirk_table);
	if (dmi_id && dmi_id->driver_data)
		acp_card_drvdata->tdm_mode = dmi_id->driver_data;

	ret = acp_sofdsp_dai_links_create(card);
	if (ret)
		return dev_err_probe(&pdev->dev, ret, "Failed to create DAI links\n");

	ret = devm_snd_soc_register_card(&pdev->dev, card);
	if (ret)
		return dev_err_probe(&pdev->dev, ret,
				     "Failed to register card(%s)\n", card->name);
	return 0;
}

static const struct platform_device_id board_ids[] = {
	{
		.name = "rt5682-rt1019",
		.driver_data = (kernel_ulong_t)&sof_rt5682_rt1019_data
	},
	{
		.name = "rt5682-max",
		.driver_data = (kernel_ulong_t)&sof_rt5682_max_data
	},
	{
		.name = "rt5682s-max",
		.driver_data = (kernel_ulong_t)&sof_rt5682s_max_data
	},
	{
		.name = "rt5682s-rt1019",
		.driver_data = (kernel_ulong_t)&sof_rt5682s_rt1019_data
	},
	{
		.name = "nau8825-max",
		.driver_data = (kernel_ulong_t)&sof_nau8825_data
	},
	{
		.name = "rt5682s-hs-rt1019",
		.driver_data = (kernel_ulong_t)&sof_rt5682s_hs_rt1019_data
	},
	{
		.name = "nau8821-max",
		.driver_data = (kernel_ulong_t)&sof_nau8821_max98388_data
	},
	{ }
};
static struct platform_driver acp_asoc_audio = {
	.driver = {
		.name = "sof_mach",
		.pm = &snd_soc_pm_ops,
	},
	.probe = acp_sof_probe,
	.id_table = board_ids,
};

module_platform_driver(acp_asoc_audio);

MODULE_IMPORT_NS(SND_SOC_AMD_MACH);
MODULE_DESCRIPTION("ACP SOF Machine Driver");
MODULE_ALIAS("platform:rt5682-rt1019");
MODULE_ALIAS("platform:rt5682-max");
MODULE_ALIAS("platform:rt5682s-max");
MODULE_ALIAS("platform:rt5682s-rt1019");
MODULE_ALIAS("platform:nau8825-max");
MODULE_ALIAS("platform:rt5682s-hs-rt1019");
MODULE_ALIAS("platform:nau8821-max");
MODULE_LICENSE("GPL v2");<|MERGE_RESOLUTION|>--- conflicted
+++ resolved
@@ -46,11 +46,7 @@
 	.hs_codec_id = RT5682S,
 	.amp_codec_id = RT1019,
 	.dmic_codec_id = DMIC,
-<<<<<<< HEAD
-=======
 	.platform = RENOIR,
-	.tdm_mode = false,
->>>>>>> 70b47699
 };
 
 static struct acp_card_drvdata sof_rt5682s_max_data = {
@@ -60,11 +56,7 @@
 	.hs_codec_id = RT5682S,
 	.amp_codec_id = MAX98360A,
 	.dmic_codec_id = DMIC,
-<<<<<<< HEAD
-=======
 	.platform = RENOIR,
-	.tdm_mode = false,
->>>>>>> 70b47699
 };
 
 static struct acp_card_drvdata sof_nau8825_data = {
