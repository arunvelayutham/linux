config ARM
	bool
	default y
	select HAVE_AOUT
	select HAVE_DMA_API_DEBUG
	select HAVE_IDE if PCI || ISA || PCMCIA
	select HAVE_MEMBLOCK
	select RTC_LIB
	select SYS_SUPPORTS_APM_EMULATION
	select GENERIC_ATOMIC64 if (CPU_V6 || !CPU_32v6K || !AEABI)
	select HAVE_OPROFILE if (HAVE_PERF_EVENTS)
	select HAVE_ARCH_KGDB
	select HAVE_KPROBES if !XIP_KERNEL
	select HAVE_KRETPROBES if (HAVE_KPROBES)
	select HAVE_FUNCTION_TRACER if (!XIP_KERNEL)
	select HAVE_FTRACE_MCOUNT_RECORD if (!XIP_KERNEL)
	select HAVE_DYNAMIC_FTRACE if (!XIP_KERNEL)
	select HAVE_FUNCTION_GRAPH_TRACER if (!THUMB2_KERNEL)
	select HAVE_GENERIC_DMA_COHERENT
	select HAVE_KERNEL_GZIP
	select HAVE_KERNEL_LZO
	select HAVE_KERNEL_LZMA
	select HAVE_IRQ_WORK
	select HAVE_PERF_EVENTS
	select PERF_USE_VMALLOC
	select HAVE_REGS_AND_STACK_ACCESS_API
	select HAVE_HW_BREAKPOINT if (PERF_EVENTS && (CPU_V6 || CPU_V6K || CPU_V7))
	select HAVE_C_RECORDMCOUNT
	select HAVE_GENERIC_HARDIRQS
	select HAVE_SPARSE_IRQ
	select GENERIC_IRQ_SHOW
	select CPU_PM if (SUSPEND || CPU_IDLE)
	help
	  The ARM series is a line of low-power-consumption RISC chip designs
	  licensed by ARM Ltd and targeted at embedded applications and
	  handhelds such as the Compaq IPAQ.  ARM-based PCs are no longer
	  manufactured, but legacy ARM-based PC hardware remains popular in
	  Europe.  There is an ARM Linux project with a web page at
	  <http://www.arm.linux.org.uk/>.

config ARM_HAS_SG_CHAIN
	bool

config HAVE_PWM
	bool

config MIGHT_HAVE_PCI
	bool

config SYS_SUPPORTS_APM_EMULATION
	bool

config HAVE_SCHED_CLOCK
	bool

config GENERIC_GPIO
	bool

config ARCH_USES_GETTIMEOFFSET
	bool
	default n

config GENERIC_CLOCKEVENTS
	bool

config GENERIC_CLOCKEVENTS_BROADCAST
	bool
	depends on GENERIC_CLOCKEVENTS
	default y if SMP

config KTIME_SCALAR
	bool
	default y

config HAVE_TCM
	bool
	select GENERIC_ALLOCATOR

config HAVE_PROC_CPU
	bool

config NO_IOPORT
	bool

config EISA
	bool
	---help---
	  The Extended Industry Standard Architecture (EISA) bus was
	  developed as an open alternative to the IBM MicroChannel bus.

	  The EISA bus provided some of the features of the IBM MicroChannel
	  bus while maintaining backward compatibility with cards made for
	  the older ISA bus.  The EISA bus saw limited use between 1988 and
	  1995 when it was made obsolete by the PCI bus.

	  Say Y here if you are building a kernel for an EISA-based machine.

	  Otherwise, say N.

config SBUS
	bool

config MCA
	bool
	help
	  MicroChannel Architecture is found in some IBM PS/2 machines and
	  laptops.  It is a bus system similar to PCI or ISA. See
	  <file:Documentation/mca.txt> (and especially the web page given
	  there) before attempting to build an MCA bus kernel.

config STACKTRACE_SUPPORT
	bool
	default y

config HAVE_LATENCYTOP_SUPPORT
	bool
	depends on !SMP
	default y

config LOCKDEP_SUPPORT
	bool
	default y

config TRACE_IRQFLAGS_SUPPORT
	bool
	default y

config HARDIRQS_SW_RESEND
	bool
	default y

config GENERIC_IRQ_PROBE
	bool
	default y

config GENERIC_LOCKBREAK
	bool
	default y
	depends on SMP && PREEMPT

config RWSEM_GENERIC_SPINLOCK
	bool
	default y

config RWSEM_XCHGADD_ALGORITHM
	bool

config ARCH_HAS_ILOG2_U32
	bool

config ARCH_HAS_ILOG2_U64
	bool

config ARCH_HAS_CPUFREQ
	bool
	help
	  Internal node to signify that the ARCH has CPUFREQ support
	  and that the relevant menu configurations are displayed for
	  it.

config ARCH_HAS_CPU_IDLE_WAIT
       def_bool y

config GENERIC_HWEIGHT
	bool
	default y

config GENERIC_CALIBRATE_DELAY
	bool
	default y

config ARCH_MAY_HAVE_PC_FDC
	bool

config ZONE_DMA
	bool

config NEED_DMA_MAP_STATE
       def_bool y

config GENERIC_ISA_DMA
	bool

config FIQ
	bool

config ARCH_MTD_XIP
	bool

config VECTORS_BASE
	hex
	default 0xffff0000 if MMU || CPU_HIGH_VECTOR
	default DRAM_BASE if REMAP_VECTORS_TO_RAM
	default 0x00000000
	help
	  The base address of exception vectors.

config ARM_PATCH_PHYS_VIRT
	bool "Patch physical to virtual translations at runtime" if EMBEDDED
	default y
	depends on !XIP_KERNEL && MMU
	depends on !ARCH_REALVIEW || !SPARSEMEM
	help
	  Patch phys-to-virt and virt-to-phys translation functions at
	  boot and module load time according to the position of the
	  kernel in system memory.

	  This can only be used with non-XIP MMU kernels where the base
	  of physical memory is at a 16MB boundary.

	  Only disable this option if you know that you do not require
	  this feature (eg, building a kernel for a single machine) and
	  you need to shrink the kernel to the minimal size.

config NEED_MACH_MEMORY_H
	bool
	help
	  Select this when mach/memory.h is required to provide special
	  definitions for this platform.  The need for mach/memory.h should
	  be avoided when possible.

config PHYS_OFFSET
	hex "Physical address of main memory"
	depends on !ARM_PATCH_PHYS_VIRT && !NEED_MACH_MEMORY_H
	help
	  Please provide the physical address corresponding to the
	  location of main memory in your system.

config GENERIC_BUG
	def_bool y
	depends on BUG

source "init/Kconfig"

source "kernel/Kconfig.freezer"

menu "System Type"

config MMU
	bool "MMU-based Paged Memory Management Support"
	default y
	help
	  Select if you want MMU-based virtualised addressing space
	  support by paged memory management. If unsure, say 'Y'.

#
# The "ARM system type" choice list is ordered alphabetically by option
# text.  Please add new entries in the option alphabetic order.
#
choice
	prompt "ARM system type"
	default ARCH_VERSATILE

config ARCH_INTEGRATOR
	bool "ARM Ltd. Integrator family"
	select ARM_AMBA
	select ARCH_HAS_CPUFREQ
	select CLKDEV_LOOKUP
	select HAVE_MACH_CLKDEV
	select ICST
	select GENERIC_CLOCKEVENTS
	select PLAT_VERSATILE
	select PLAT_VERSATILE_FPGA_IRQ
	select NEED_MACH_MEMORY_H
	help
	  Support for ARM's Integrator platform.

config ARCH_REALVIEW
	bool "ARM Ltd. RealView family"
	select ARM_AMBA
	select CLKDEV_LOOKUP
	select HAVE_MACH_CLKDEV
	select ICST
	select GENERIC_CLOCKEVENTS
	select ARCH_WANT_OPTIONAL_GPIOLIB
	select PLAT_VERSATILE
	select PLAT_VERSATILE_CLCD
	select ARM_TIMER_SP804
	select GPIO_PL061 if GPIOLIB
	select NEED_MACH_MEMORY_H
	help
	  This enables support for ARM Ltd RealView boards.

config ARCH_VERSATILE
	bool "ARM Ltd. Versatile family"
	select ARM_AMBA
	select ARM_VIC
	select CLKDEV_LOOKUP
	select HAVE_MACH_CLKDEV
	select ICST
	select GENERIC_CLOCKEVENTS
	select ARCH_WANT_OPTIONAL_GPIOLIB
	select PLAT_VERSATILE
	select PLAT_VERSATILE_CLCD
	select PLAT_VERSATILE_FPGA_IRQ
	select ARM_TIMER_SP804
	help
	  This enables support for ARM Ltd Versatile board.

config ARCH_VEXPRESS
	bool "ARM Ltd. Versatile Express family"
	select ARCH_WANT_OPTIONAL_GPIOLIB
	select ARM_AMBA
	select ARM_TIMER_SP804
	select CLKDEV_LOOKUP
	select HAVE_MACH_CLKDEV
	select GENERIC_CLOCKEVENTS
	select HAVE_CLK
	select HAVE_PATA_PLATFORM
	select ICST
	select PLAT_VERSATILE
	select PLAT_VERSATILE_CLCD
	help
	  This enables support for the ARM Ltd Versatile Express boards.

config ARCH_AT91
	bool "Atmel AT91"
	select ARCH_REQUIRE_GPIOLIB
	select HAVE_CLK
	select CLKDEV_LOOKUP
	help
	  This enables support for systems based on the Atmel AT91RM9200,
	  AT91SAM9 and AT91CAP9 processors.

config ARCH_BCMRING
	bool "Broadcom BCMRING"
	depends on MMU
	select CPU_V6
	select ARM_AMBA
	select ARM_TIMER_SP804
	select CLKDEV_LOOKUP
	select GENERIC_CLOCKEVENTS
	select ARCH_WANT_OPTIONAL_GPIOLIB
	help
	  Support for Broadcom's BCMRing platform.

config ARCH_HIGHBANK
	bool "Calxeda Highbank-based"
	select ARCH_WANT_OPTIONAL_GPIOLIB
	select ARM_AMBA
	select ARM_GIC
	select ARM_TIMER_SP804
	select CLKDEV_LOOKUP
	select CPU_V7
	select GENERIC_CLOCKEVENTS
	select HAVE_ARM_SCU
	select USE_OF
	help
	  Support for the Calxeda Highbank SoC based boards.

config ARCH_CLPS711X
	bool "Cirrus Logic CLPS711x/EP721x-based"
	select CPU_ARM720T
	select ARCH_USES_GETTIMEOFFSET
	select NEED_MACH_MEMORY_H
	help
	  Support for Cirrus Logic 711x/721x based boards.

config ARCH_CNS3XXX
	bool "Cavium Networks CNS3XXX family"
	select CPU_V6K
	select GENERIC_CLOCKEVENTS
	select ARM_GIC
	select MIGHT_HAVE_PCI
	select PCI_DOMAINS if PCI
	help
	  Support for Cavium Networks CNS3XXX platform.

config ARCH_GEMINI
	bool "Cortina Systems Gemini"
	select CPU_FA526
	select ARCH_REQUIRE_GPIOLIB
	select ARCH_USES_GETTIMEOFFSET
	help
	  Support for the Cortina Systems Gemini family SoCs

config ARCH_PRIMA2
	bool "CSR SiRFSoC PRIMA2 ARM Cortex A9 Platform"
	select CPU_V7
	select NO_IOPORT
	select GENERIC_CLOCKEVENTS
	select CLKDEV_LOOKUP
	select GENERIC_IRQ_CHIP
	select USE_OF
	select ZONE_DMA
	help
          Support for CSR SiRFSoC ARM Cortex A9 Platform

config ARCH_EBSA110
	bool "EBSA-110"
	select CPU_SA110
	select ISA
	select NO_IOPORT
	select ARCH_USES_GETTIMEOFFSET
	select NEED_MACH_MEMORY_H
	help
	  This is an evaluation board for the StrongARM processor available
	  from Digital. It has limited hardware on-board, including an
	  Ethernet interface, two PCMCIA sockets, two serial ports and a
	  parallel port.

config ARCH_EP93XX
	bool "EP93xx-based"
	select CPU_ARM920T
	select ARM_AMBA
	select ARM_VIC
	select CLKDEV_LOOKUP
	select ARCH_REQUIRE_GPIOLIB
	select ARCH_HAS_HOLES_MEMORYMODEL
	select ARCH_USES_GETTIMEOFFSET
	select NEED_MACH_MEMORY_H
	help
	  This enables support for the Cirrus EP93xx series of CPUs.

config ARCH_FOOTBRIDGE
	bool "FootBridge"
	select CPU_SA110
	select FOOTBRIDGE
	select GENERIC_CLOCKEVENTS
	select HAVE_IDE
	select NEED_MACH_MEMORY_H
	help
	  Support for systems based on the DC21285 companion chip
	  ("FootBridge"), such as the Simtec CATS and the Rebel NetWinder.

config ARCH_MXC
	bool "Freescale MXC/iMX-based"
	select GENERIC_CLOCKEVENTS
	select ARCH_REQUIRE_GPIOLIB
	select CLKDEV_LOOKUP
	select CLKSRC_MMIO
	select GENERIC_IRQ_CHIP
	select HAVE_SCHED_CLOCK
	select MULTI_IRQ_HANDLER
	help
	  Support for Freescale MXC/iMX-based family of processors

config ARCH_MXS
	bool "Freescale MXS-based"
	select GENERIC_CLOCKEVENTS
	select ARCH_REQUIRE_GPIOLIB
	select CLKDEV_LOOKUP
	select CLKSRC_MMIO
	help
	  Support for Freescale MXS-based family of processors

config ARCH_NETX
	bool "Hilscher NetX based"
	select CLKSRC_MMIO
	select CPU_ARM926T
	select ARM_VIC
	select GENERIC_CLOCKEVENTS
	help
	  This enables support for systems based on the Hilscher NetX Soc

config ARCH_H720X
	bool "Hynix HMS720x-based"
	select CPU_ARM720T
	select ISA_DMA_API
	select ARCH_USES_GETTIMEOFFSET
	help
	  This enables support for systems based on the Hynix HMS720x

config ARCH_IOP13XX
	bool "IOP13xx-based"
	depends on MMU
	select CPU_XSC3
	select PLAT_IOP
	select PCI
	select ARCH_SUPPORTS_MSI
	select VMSPLIT_1G
	select NEED_MACH_MEMORY_H
	help
	  Support for Intel's IOP13XX (XScale) family of processors.

config ARCH_IOP32X
	bool "IOP32x-based"
	depends on MMU
	select CPU_XSCALE
	select PLAT_IOP
	select PCI
	select ARCH_REQUIRE_GPIOLIB
	help
	  Support for Intel's 80219 and IOP32X (XScale) family of
	  processors.

config ARCH_IOP33X
	bool "IOP33x-based"
	depends on MMU
	select CPU_XSCALE
	select PLAT_IOP
	select PCI
	select ARCH_REQUIRE_GPIOLIB
	help
	  Support for Intel's IOP33X (XScale) family of processors.

config ARCH_IXP23XX
 	bool "IXP23XX-based"
	depends on MMU
	select CPU_XSC3
 	select PCI
	select ARCH_USES_GETTIMEOFFSET
	select NEED_MACH_MEMORY_H
	help
	  Support for Intel's IXP23xx (XScale) family of processors.

config ARCH_IXP2000
	bool "IXP2400/2800-based"
	depends on MMU
	select CPU_XSCALE
	select PCI
	select ARCH_USES_GETTIMEOFFSET
	select NEED_MACH_MEMORY_H
	help
	  Support for Intel's IXP2400/2800 (XScale) family of processors.

config ARCH_IXP4XX
	bool "IXP4xx-based"
	depends on MMU
	select CLKSRC_MMIO
	select CPU_XSCALE
	select GENERIC_GPIO
	select GENERIC_CLOCKEVENTS
	select HAVE_SCHED_CLOCK
	select MIGHT_HAVE_PCI
	select DMABOUNCE if PCI
	help
	  Support for Intel's IXP4XX (XScale) family of processors.

config ARCH_DOVE
	bool "Marvell Dove"
	select CPU_V7
	select PCI
	select ARCH_REQUIRE_GPIOLIB
	select GENERIC_CLOCKEVENTS
	select PLAT_ORION
	help
	  Support for the Marvell Dove SoC 88AP510

config ARCH_KIRKWOOD
	bool "Marvell Kirkwood"
	select CPU_FEROCEON
	select PCI
	select ARCH_REQUIRE_GPIOLIB
	select GENERIC_CLOCKEVENTS
	select PLAT_ORION
	help
	  Support for the following Marvell Kirkwood series SoCs:
	  88F6180, 88F6192 and 88F6281.

config ARCH_LPC32XX
	bool "NXP LPC32XX"
	select CLKSRC_MMIO
	select CPU_ARM926T
	select ARCH_REQUIRE_GPIOLIB
	select HAVE_IDE
	select ARM_AMBA
	select USB_ARCH_HAS_OHCI
	select CLKDEV_LOOKUP
	select GENERIC_CLOCKEVENTS
	help
	  Support for the NXP LPC32XX family of processors

config ARCH_MV78XX0
	bool "Marvell MV78xx0"
	select CPU_FEROCEON
	select PCI
	select ARCH_REQUIRE_GPIOLIB
	select GENERIC_CLOCKEVENTS
	select PLAT_ORION
	help
	  Support for the following Marvell MV78xx0 series SoCs:
	  MV781x0, MV782x0.

config ARCH_ORION5X
	bool "Marvell Orion"
	depends on MMU
	select CPU_FEROCEON
	select PCI
	select ARCH_REQUIRE_GPIOLIB
	select GENERIC_CLOCKEVENTS
	select PLAT_ORION
	help
	  Support for the following Marvell Orion 5x series SoCs:
	  Orion-1 (5181), Orion-VoIP (5181L), Orion-NAS (5182),
	  Orion-2 (5281), Orion-1-90 (6183).

config ARCH_MMP
	bool "Marvell PXA168/910/MMP2"
	depends on MMU
	select ARCH_REQUIRE_GPIOLIB
	select CLKDEV_LOOKUP
	select GENERIC_CLOCKEVENTS
	select HAVE_SCHED_CLOCK
	select TICK_ONESHOT
	select PLAT_PXA
	select SPARSE_IRQ
	help
	  Support for Marvell's PXA168/PXA910(MMP) and MMP2 processor line.

config ARCH_KS8695
	bool "Micrel/Kendin KS8695"
	select CPU_ARM922T
	select ARCH_REQUIRE_GPIOLIB
	select ARCH_USES_GETTIMEOFFSET
	select NEED_MACH_MEMORY_H
	help
	  Support for Micrel/Kendin KS8695 "Centaur" (ARM922T) based
	  System-on-Chip devices.

config ARCH_W90X900
	bool "Nuvoton W90X900 CPU"
	select CPU_ARM926T
	select ARCH_REQUIRE_GPIOLIB
	select CLKDEV_LOOKUP
	select CLKSRC_MMIO
	select GENERIC_CLOCKEVENTS
	help
	  Support for Nuvoton (Winbond logic dept.) ARM9 processor,
	  At present, the w90x900 has been renamed nuc900, regarding
	  the ARM series product line, you can login the following
	  link address to know more.

	  <http://www.nuvoton.com/hq/enu/ProductAndSales/ProductLines/
		ConsumerElectronicsIC/ARMMicrocontroller/ARMMicrocontroller>

config ARCH_TEGRA
	bool "NVIDIA Tegra"
	select CLKDEV_LOOKUP
	select CLKSRC_MMIO
	select GENERIC_CLOCKEVENTS
	select GENERIC_GPIO
	select HAVE_CLK
	select HAVE_SCHED_CLOCK
	select ARCH_HAS_CPUFREQ
	help
	  This enables support for NVIDIA Tegra based systems (Tegra APX,
	  Tegra 6xx and Tegra 2 series).

config ARCH_PICOXCELL
	bool "Picochip picoXcell"
	select ARCH_REQUIRE_GPIOLIB
	select ARM_PATCH_PHYS_VIRT
	select ARM_VIC
	select CPU_V6K
	select DW_APB_TIMER
	select GENERIC_CLOCKEVENTS
	select GENERIC_GPIO
	select HAVE_SCHED_CLOCK
	select HAVE_TCM
	select NO_IOPORT
	select USE_OF
	help
	  This enables support for systems based on the Picochip picoXcell
	  family of Femtocell devices.  The picoxcell support requires device tree
	  for all boards.

config ARCH_PNX4008
	bool "Philips Nexperia PNX4008 Mobile"
	select CPU_ARM926T
	select CLKDEV_LOOKUP
	select ARCH_USES_GETTIMEOFFSET
	help
	  This enables support for Philips PNX4008 mobile platform.

config ARCH_PXA
	bool "PXA2xx/PXA3xx-based"
	depends on MMU
	select ARCH_MTD_XIP
	select ARCH_HAS_CPUFREQ
	select CLKDEV_LOOKUP
	select CLKSRC_MMIO
	select ARCH_REQUIRE_GPIOLIB
	select GENERIC_CLOCKEVENTS
	select HAVE_SCHED_CLOCK
	select TICK_ONESHOT
	select PLAT_PXA
	select SPARSE_IRQ
	select AUTO_ZRELADDR
	select MULTI_IRQ_HANDLER
	select ARM_CPU_SUSPEND if PM
	select HAVE_IDE
	help
	  Support for Intel/Marvell's PXA2xx/PXA3xx processor line.

config ARCH_MSM
	bool "Qualcomm MSM"
	select HAVE_CLK
	select GENERIC_CLOCKEVENTS
	select ARCH_REQUIRE_GPIOLIB
	select CLKDEV_LOOKUP
	help
	  Support for Qualcomm MSM/QSD based systems.  This runs on the
	  apps processor of the MSM/QSD and depends on a shared memory
	  interface to the modem processor which runs the baseband
	  stack and controls some vital subsystems
	  (clock and power control, etc).

config ARCH_SHMOBILE
	bool "Renesas SH-Mobile / R-Mobile"
	select HAVE_CLK
	select CLKDEV_LOOKUP
	select HAVE_MACH_CLKDEV
	select GENERIC_CLOCKEVENTS
	select NO_IOPORT
	select SPARSE_IRQ
	select MULTI_IRQ_HANDLER
	select PM_GENERIC_DOMAINS if PM
	select NEED_MACH_MEMORY_H
	help
	  Support for Renesas's SH-Mobile and R-Mobile ARM platforms.

config ARCH_RPC
	bool "RiscPC"
	select ARCH_ACORN
	select FIQ
	select TIMER_ACORN
	select ARCH_MAY_HAVE_PC_FDC
	select HAVE_PATA_PLATFORM
	select ISA_DMA_API
	select NO_IOPORT
	select ARCH_SPARSEMEM_ENABLE
	select ARCH_USES_GETTIMEOFFSET
	select HAVE_IDE
	select NEED_MACH_MEMORY_H
	help
	  On the Acorn Risc-PC, Linux can support the internal IDE disk and
	  CD-ROM interface, serial and parallel port, and the floppy drive.

config ARCH_SA1100
	bool "SA1100-based"
	select CLKSRC_MMIO
	select CPU_SA1100
	select ISA
	select ARCH_SPARSEMEM_ENABLE
	select ARCH_MTD_XIP
	select ARCH_HAS_CPUFREQ
	select CPU_FREQ
	select GENERIC_CLOCKEVENTS
	select HAVE_CLK
	select HAVE_SCHED_CLOCK
	select TICK_ONESHOT
	select ARCH_REQUIRE_GPIOLIB
	select HAVE_IDE
	select NEED_MACH_MEMORY_H
	help
	  Support for StrongARM 11x0 based boards.

config ARCH_S3C2410
	bool "Samsung S3C2410, S3C2412, S3C2413, S3C2416, S3C2440, S3C2442, S3C2443, S3C2450"
	select GENERIC_GPIO
	select ARCH_HAS_CPUFREQ
	select HAVE_CLK
	select CLKDEV_LOOKUP
	select ARCH_USES_GETTIMEOFFSET
	select HAVE_S3C2410_I2C if I2C
	help
	  Samsung S3C2410X CPU based systems, such as the Simtec Electronics
	  BAST (<http://www.simtec.co.uk/products/EB110ITX/>), the IPAQ 1940 or
	  the Samsung SMDK2410 development board (and derivatives).

	  Note, the S3C2416 and the S3C2450 are so close that they even share
	  the same SoC ID code. This means that there is no separate machine
	  directory (no arch/arm/mach-s3c2450) as the S3C2416 was first.

config ARCH_S3C64XX
	bool "Samsung S3C64XX"
	select PLAT_SAMSUNG
	select CPU_V6
	select ARM_VIC
	select HAVE_CLK
	select CLKDEV_LOOKUP
	select NO_IOPORT
	select ARCH_USES_GETTIMEOFFSET
	select ARCH_HAS_CPUFREQ
	select ARCH_REQUIRE_GPIOLIB
	select SAMSUNG_CLKSRC
	select SAMSUNG_IRQ_VIC_TIMER
	select S3C_GPIO_TRACK
	select S3C_GPIO_PULL_UPDOWN
	select S3C_GPIO_CFG_S3C24XX
	select S3C_GPIO_CFG_S3C64XX
	select S3C_DEV_NAND
	select USB_ARCH_HAS_OHCI
	select SAMSUNG_GPIOLIB_4BIT
	select HAVE_S3C2410_I2C if I2C
	select HAVE_S3C2410_WATCHDOG if WATCHDOG
	help
	  Samsung S3C64XX series based systems

config ARCH_S5P64X0
	bool "Samsung S5P6440 S5P6450"
	select CPU_V6
	select GENERIC_GPIO
	select HAVE_CLK
	select CLKDEV_LOOKUP
	select CLKSRC_MMIO
	select HAVE_S3C2410_WATCHDOG if WATCHDOG
	select GENERIC_CLOCKEVENTS
	select HAVE_SCHED_CLOCK
	select HAVE_S3C2410_I2C if I2C
	select HAVE_S3C_RTC if RTC_CLASS
	help
	  Samsung S5P64X0 CPU based systems, such as the Samsung SMDK6440,
	  SMDK6450.

config ARCH_S5PC100
	bool "Samsung S5PC100"
	select GENERIC_GPIO
	select HAVE_CLK
	select CLKDEV_LOOKUP
	select CPU_V7
	select ARM_L1_CACHE_SHIFT_6
	select ARCH_USES_GETTIMEOFFSET
	select HAVE_S3C2410_I2C if I2C
	select HAVE_S3C_RTC if RTC_CLASS
	select HAVE_S3C2410_WATCHDOG if WATCHDOG
	help
	  Samsung S5PC100 series based systems

config ARCH_S5PV210
	bool "Samsung S5PV210/S5PC110"
	select CPU_V7
	select ARCH_SPARSEMEM_ENABLE
	select ARCH_HAS_HOLES_MEMORYMODEL
	select GENERIC_GPIO
	select HAVE_CLK
	select CLKDEV_LOOKUP
	select CLKSRC_MMIO
	select ARM_L1_CACHE_SHIFT_6
	select ARCH_HAS_CPUFREQ
	select GENERIC_CLOCKEVENTS
	select HAVE_SCHED_CLOCK
	select HAVE_S3C2410_I2C if I2C
	select HAVE_S3C_RTC if RTC_CLASS
	select HAVE_S3C2410_WATCHDOG if WATCHDOG
	select NEED_MACH_MEMORY_H
	help
	  Samsung S5PV210/S5PC110 series based systems

config ARCH_EXYNOS4
	bool "Samsung EXYNOS4"
	select CPU_V7
	select ARCH_SPARSEMEM_ENABLE
	select ARCH_HAS_HOLES_MEMORYMODEL
	select GENERIC_GPIO
	select HAVE_CLK
	select CLKDEV_LOOKUP
	select ARCH_HAS_CPUFREQ
	select GENERIC_CLOCKEVENTS
	select HAVE_S3C_RTC if RTC_CLASS
	select HAVE_S3C2410_I2C if I2C
	select HAVE_S3C2410_WATCHDOG if WATCHDOG
	select NEED_MACH_MEMORY_H
	help
	  Samsung EXYNOS4 series based systems

config ARCH_SHARK
	bool "Shark"
	select CPU_SA110
	select ISA
	select ISA_DMA
	select ZONE_DMA
	select PCI
	select ARCH_USES_GETTIMEOFFSET
	select NEED_MACH_MEMORY_H
	help
	  Support for the StrongARM based Digital DNARD machine, also known
	  as "Shark" (<http://www.shark-linux.de/shark.html>).

config ARCH_TCC_926
	bool "Telechips TCC ARM926-based systems"
	select CLKSRC_MMIO
	select CPU_ARM926T
	select HAVE_CLK
	select CLKDEV_LOOKUP
	select GENERIC_CLOCKEVENTS
	help
	  Support for Telechips TCC ARM926-based systems.

config ARCH_U300
	bool "ST-Ericsson U300 Series"
	depends on MMU
	select CLKSRC_MMIO
	select CPU_ARM926T
	select HAVE_SCHED_CLOCK
	select HAVE_TCM
	select ARM_AMBA
	select ARM_PATCH_PHYS_VIRT
	select ARM_VIC
	select GENERIC_CLOCKEVENTS
	select CLKDEV_LOOKUP
	select HAVE_MACH_CLKDEV
	select GENERIC_GPIO
	select ARCH_REQUIRE_GPIOLIB
	select NEED_MACH_MEMORY_H
	help
	  Support for ST-Ericsson U300 series mobile platforms.

config ARCH_U8500
	bool "ST-Ericsson U8500 Series"
	select CPU_V7
	select ARM_AMBA
	select GENERIC_CLOCKEVENTS
	select CLKDEV_LOOKUP
	select ARCH_REQUIRE_GPIOLIB
	select ARCH_HAS_CPUFREQ
	help
	  Support for ST-Ericsson's Ux500 architecture

config ARCH_NOMADIK
	bool "STMicroelectronics Nomadik"
	select ARM_AMBA
	select ARM_VIC
	select CPU_ARM926T
	select CLKDEV_LOOKUP
	select GENERIC_CLOCKEVENTS
	select ARCH_REQUIRE_GPIOLIB
	help
	  Support for the Nomadik platform by ST-Ericsson

config ARCH_DAVINCI
	bool "TI DaVinci"
	select GENERIC_CLOCKEVENTS
	select ARCH_REQUIRE_GPIOLIB
	select ZONE_DMA
	select HAVE_IDE
	select CLKDEV_LOOKUP
	select GENERIC_ALLOCATOR
	select GENERIC_IRQ_CHIP
	select ARCH_HAS_HOLES_MEMORYMODEL
	help
	  Support for TI's DaVinci platform.

config ARCH_OMAP
	bool "TI OMAP"
	select HAVE_CLK
	select ARCH_REQUIRE_GPIOLIB
	select ARCH_HAS_CPUFREQ
	select CLKSRC_MMIO
	select GENERIC_CLOCKEVENTS
	select HAVE_SCHED_CLOCK
	select ARCH_HAS_HOLES_MEMORYMODEL
	help
	  Support for TI's OMAP platform (OMAP1/2/3/4).

config PLAT_SPEAR
	bool "ST SPEAr"
	select ARM_AMBA
	select ARCH_REQUIRE_GPIOLIB
	select CLKDEV_LOOKUP
	select CLKSRC_MMIO
	select GENERIC_CLOCKEVENTS
	select HAVE_CLK
	help
	  Support for ST's SPEAr platform (SPEAr3xx, SPEAr6xx and SPEAr13xx).

config ARCH_VT8500
	bool "VIA/WonderMedia 85xx"
	select CPU_ARM926T
	select GENERIC_GPIO
	select ARCH_HAS_CPUFREQ
	select GENERIC_CLOCKEVENTS
	select ARCH_REQUIRE_GPIOLIB
	select HAVE_PWM
	help
	  Support for VIA/WonderMedia VT8500/WM85xx System-on-Chip.

config ARCH_ZYNQ
	bool "Xilinx Zynq ARM Cortex A9 Platform"
	select CPU_V7
	select GENERIC_CLOCKEVENTS
	select CLKDEV_LOOKUP
	select ARM_GIC
	select ARM_AMBA
	select ICST
	select USE_OF
	help
	  Support for Xilinx Zynq ARM Cortex A9 Platform
endchoice

#
# This is sorted alphabetically by mach-* pathname.  However, plat-*
# Kconfigs may be included either alphabetically (according to the
# plat- suffix) or along side the corresponding mach-* source.
#
source "arch/arm/mach-at91/Kconfig"

source "arch/arm/mach-bcmring/Kconfig"

source "arch/arm/mach-clps711x/Kconfig"

source "arch/arm/mach-cns3xxx/Kconfig"

source "arch/arm/mach-davinci/Kconfig"

source "arch/arm/mach-dove/Kconfig"

source "arch/arm/mach-ep93xx/Kconfig"

source "arch/arm/mach-footbridge/Kconfig"

source "arch/arm/mach-gemini/Kconfig"

source "arch/arm/mach-h720x/Kconfig"

source "arch/arm/mach-integrator/Kconfig"

source "arch/arm/mach-iop32x/Kconfig"

source "arch/arm/mach-iop33x/Kconfig"

source "arch/arm/mach-iop13xx/Kconfig"

source "arch/arm/mach-ixp4xx/Kconfig"

source "arch/arm/mach-ixp2000/Kconfig"

source "arch/arm/mach-ixp23xx/Kconfig"

source "arch/arm/mach-kirkwood/Kconfig"

source "arch/arm/mach-ks8695/Kconfig"

source "arch/arm/mach-lpc32xx/Kconfig"

source "arch/arm/mach-msm/Kconfig"

source "arch/arm/mach-mv78xx0/Kconfig"

source "arch/arm/plat-mxc/Kconfig"

source "arch/arm/mach-mxs/Kconfig"

source "arch/arm/mach-netx/Kconfig"

source "arch/arm/mach-nomadik/Kconfig"
source "arch/arm/plat-nomadik/Kconfig"

source "arch/arm/plat-omap/Kconfig"

source "arch/arm/mach-omap1/Kconfig"

source "arch/arm/mach-omap2/Kconfig"

source "arch/arm/mach-orion5x/Kconfig"

source "arch/arm/mach-pxa/Kconfig"
source "arch/arm/plat-pxa/Kconfig"

source "arch/arm/mach-mmp/Kconfig"

source "arch/arm/mach-realview/Kconfig"

source "arch/arm/mach-sa1100/Kconfig"

source "arch/arm/plat-samsung/Kconfig"
source "arch/arm/plat-s3c24xx/Kconfig"
source "arch/arm/plat-s5p/Kconfig"

source "arch/arm/plat-spear/Kconfig"

source "arch/arm/plat-tcc/Kconfig"

if ARCH_S3C2410
source "arch/arm/mach-s3c2410/Kconfig"
source "arch/arm/mach-s3c2412/Kconfig"
source "arch/arm/mach-s3c2416/Kconfig"
source "arch/arm/mach-s3c2440/Kconfig"
source "arch/arm/mach-s3c2443/Kconfig"
endif

if ARCH_S3C64XX
source "arch/arm/mach-s3c64xx/Kconfig"
endif

source "arch/arm/mach-s5p64x0/Kconfig"

source "arch/arm/mach-s5pc100/Kconfig"

source "arch/arm/mach-s5pv210/Kconfig"

source "arch/arm/mach-exynos4/Kconfig"

source "arch/arm/mach-shmobile/Kconfig"

source "arch/arm/mach-tegra/Kconfig"

source "arch/arm/mach-u300/Kconfig"

source "arch/arm/mach-ux500/Kconfig"

source "arch/arm/mach-versatile/Kconfig"

source "arch/arm/mach-vexpress/Kconfig"
source "arch/arm/plat-versatile/Kconfig"

source "arch/arm/mach-vt8500/Kconfig"

source "arch/arm/mach-w90x900/Kconfig"

# Definitions to make life easier
config ARCH_ACORN
	bool

config PLAT_IOP
	bool
	select GENERIC_CLOCKEVENTS
	select HAVE_SCHED_CLOCK

config PLAT_ORION
	bool
	select CLKSRC_MMIO
	select GENERIC_IRQ_CHIP
	select HAVE_SCHED_CLOCK

config PLAT_PXA
	bool

config PLAT_VERSATILE
	bool

config ARM_TIMER_SP804
	bool
	select CLKSRC_MMIO

source arch/arm/mm/Kconfig

config IWMMXT
	bool "Enable iWMMXt support"
	depends on CPU_XSCALE || CPU_XSC3 || CPU_MOHAWK || CPU_PJ4
	default y if PXA27x || PXA3xx || PXA95x || ARCH_MMP
	help
	  Enable support for iWMMXt context switching at run time if
	  running on a CPU that supports it.

#  bool 'Use XScale PMU as timer source' CONFIG_XSCALE_PMU_TIMER
config XSCALE_PMU
	bool
	depends on CPU_XSCALE && !XSCALE_PMU_TIMER
	default y

config CPU_HAS_PMU
	depends on (CPU_V6 || CPU_V6K || CPU_V7 || XSCALE_PMU) && \
		   (!ARCH_OMAP3 || OMAP3_EMU)
	default y
	bool

config MULTI_IRQ_HANDLER
	bool
	help
	  Allow each machine to specify it's own IRQ handler at run time.

if !MMU
source "arch/arm/Kconfig-nommu"
endif

config ARM_ERRATA_411920
	bool "ARM errata: Invalidation of the Instruction Cache operation can fail"
	depends on CPU_V6 || CPU_V6K
	help
	  Invalidation of the Instruction Cache operation can
	  fail. This erratum is present in 1136 (before r1p4), 1156 and 1176.
	  It does not affect the MPCore. This option enables the ARM Ltd.
	  recommended workaround.

config ARM_ERRATA_430973
	bool "ARM errata: Stale prediction on replaced interworking branch"
	depends on CPU_V7
	help
	  This option enables the workaround for the 430973 Cortex-A8
	  (r1p0..r1p2) erratum. If a code sequence containing an ARM/Thumb
	  interworking branch is replaced with another code sequence at the
	  same virtual address, whether due to self-modifying code or virtual
	  to physical address re-mapping, Cortex-A8 does not recover from the
	  stale interworking branch prediction. This results in Cortex-A8
	  executing the new code sequence in the incorrect ARM or Thumb state.
	  The workaround enables the BTB/BTAC operations by setting ACTLR.IBE
	  and also flushes the branch target cache at every context switch.
	  Note that setting specific bits in the ACTLR register may not be
	  available in non-secure mode.

config ARM_ERRATA_458693
	bool "ARM errata: Processor deadlock when a false hazard is created"
	depends on CPU_V7
	help
	  This option enables the workaround for the 458693 Cortex-A8 (r2p0)
	  erratum. For very specific sequences of memory operations, it is
	  possible for a hazard condition intended for a cache line to instead
	  be incorrectly associated with a different cache line. This false
	  hazard might then cause a processor deadlock. The workaround enables
	  the L1 caching of the NEON accesses and disables the PLD instruction
	  in the ACTLR register. Note that setting specific bits in the ACTLR
	  register may not be available in non-secure mode.

config ARM_ERRATA_460075
	bool "ARM errata: Data written to the L2 cache can be overwritten with stale data"
	depends on CPU_V7
	help
	  This option enables the workaround for the 460075 Cortex-A8 (r2p0)
	  erratum. Any asynchronous access to the L2 cache may encounter a
	  situation in which recent store transactions to the L2 cache are lost
	  and overwritten with stale memory contents from external memory. The
	  workaround disables the write-allocate mode for the L2 cache via the
	  ACTLR register. Note that setting specific bits in the ACTLR register
	  may not be available in non-secure mode.

config ARM_ERRATA_742230
	bool "ARM errata: DMB operation may be faulty"
	depends on CPU_V7 && SMP
	help
	  This option enables the workaround for the 742230 Cortex-A9
	  (r1p0..r2p2) erratum. Under rare circumstances, a DMB instruction
	  between two write operations may not ensure the correct visibility
	  ordering of the two writes. This workaround sets a specific bit in
	  the diagnostic register of the Cortex-A9 which causes the DMB
	  instruction to behave as a DSB, ensuring the correct behaviour of
	  the two writes.

config ARM_ERRATA_742231
	bool "ARM errata: Incorrect hazard handling in the SCU may lead to data corruption"
	depends on CPU_V7 && SMP
	help
	  This option enables the workaround for the 742231 Cortex-A9
	  (r2p0..r2p2) erratum. Under certain conditions, specific to the
	  Cortex-A9 MPCore micro-architecture, two CPUs working in SMP mode,
	  accessing some data located in the same cache line, may get corrupted
	  data due to bad handling of the address hazard when the line gets
	  replaced from one of the CPUs at the same time as another CPU is
	  accessing it. This workaround sets specific bits in the diagnostic
	  register of the Cortex-A9 which reduces the linefill issuing
	  capabilities of the processor.

config PL310_ERRATA_588369
	bool "Clean & Invalidate maintenance operations do not invalidate clean lines"
	depends on CACHE_L2X0
	help
	   The PL310 L2 cache controller implements three types of Clean &
	   Invalidate maintenance operations: by Physical Address
	   (offset 0x7F0), by Index/Way (0x7F8) and by Way (0x7FC).
	   They are architecturally defined to behave as the execution of a
	   clean operation followed immediately by an invalidate operation,
	   both performing to the same memory location. This functionality
	   is not correctly implemented in PL310 as clean lines are not
	   invalidated as a result of these operations.

config ARM_ERRATA_720789
	bool "ARM errata: TLBIASIDIS and TLBIMVAIS operations can broadcast a faulty ASID"
	depends on CPU_V7 && SMP
	help
	  This option enables the workaround for the 720789 Cortex-A9 (prior to
	  r2p0) erratum. A faulty ASID can be sent to the other CPUs for the
	  broadcasted CP15 TLB maintenance operations TLBIASIDIS and TLBIMVAIS.
	  As a consequence of this erratum, some TLB entries which should be
	  invalidated are not, resulting in an incoherency in the system page
	  tables. The workaround changes the TLB flushing routines to invalidate
	  entries regardless of the ASID.

config PL310_ERRATA_727915
	bool "Background Clean & Invalidate by Way operation can cause data corruption"
	depends on CACHE_L2X0
	help
	  PL310 implements the Clean & Invalidate by Way L2 cache maintenance
	  operation (offset 0x7FC). This operation runs in background so that
	  PL310 can handle normal accesses while it is in progress. Under very
	  rare circumstances, due to this erratum, write data can be lost when
	  PL310 treats a cacheable write transaction during a Clean &
	  Invalidate by Way operation.

config ARM_ERRATA_743622
	bool "ARM errata: Faulty hazard checking in the Store Buffer may lead to data corruption"
	depends on CPU_V7
	help
	  This option enables the workaround for the 743622 Cortex-A9
	  (r2p0..r2p2) erratum. Under very rare conditions, a faulty
	  optimisation in the Cortex-A9 Store Buffer may lead to data
	  corruption. This workaround sets a specific bit in the diagnostic
	  register of the Cortex-A9 which disables the Store Buffer
	  optimisation, preventing the defect from occurring. This has no
	  visible impact on the overall performance or power consumption of the
	  processor.

config ARM_ERRATA_751472
	bool "ARM errata: Interrupted ICIALLUIS may prevent completion of broadcasted operation"
	depends on CPU_V7 && SMP
	help
	  This option enables the workaround for the 751472 Cortex-A9 (prior
	  to r3p0) erratum. An interrupted ICIALLUIS operation may prevent the
	  completion of a following broadcasted operation if the second
	  operation is received by a CPU before the ICIALLUIS has completed,
	  potentially leading to corrupted entries in the cache or TLB.

config ARM_ERRATA_753970
	bool "ARM errata: cache sync operation may be faulty"
	depends on CACHE_PL310
	help
	  This option enables the workaround for the 753970 PL310 (r3p0) erratum.

	  Under some condition the effect of cache sync operation on
	  the store buffer still remains when the operation completes.
	  This means that the store buffer is always asked to drain and
	  this prevents it from merging any further writes. The workaround
	  is to replace the normal offset of cache sync operation (0x730)
	  by another offset targeting an unmapped PL310 register 0x740.
	  This has the same effect as the cache sync operation: store buffer
	  drain and waiting for all buffers empty.

config ARM_ERRATA_754322
	bool "ARM errata: possible faulty MMU translations following an ASID switch"
	depends on CPU_V7
	help
	  This option enables the workaround for the 754322 Cortex-A9 (r2p*,
	  r3p*) erratum. A speculative memory access may cause a page table walk
	  which starts prior to an ASID switch but completes afterwards. This
	  can populate the micro-TLB with a stale entry which may be hit with
	  the new ASID. This workaround places two dsb instructions in the mm
	  switching code so that no page table walks can cross the ASID switch.

config ARM_ERRATA_754327
	bool "ARM errata: no automatic Store Buffer drain"
	depends on CPU_V7 && SMP
	help
	  This option enables the workaround for the 754327 Cortex-A9 (prior to
	  r2p0) erratum. The Store Buffer does not have any automatic draining
	  mechanism and therefore a livelock may occur if an external agent
	  continuously polls a memory location waiting to observe an update.
	  This workaround defines cpu_relax() as smp_mb(), preventing correctly
	  written polling loops from denying visibility of updates to memory.

config ARM_ERRATA_364296
	bool "ARM errata: Possible cache data corruption with hit-under-miss enabled"
	depends on CPU_V6 && !SMP
	help
	  This options enables the workaround for the 364296 ARM1136
	  r0p2 erratum (possible cache data corruption with
	  hit-under-miss enabled). It sets the undocumented bit 31 in
	  the auxiliary control register and the FI bit in the control
	  register, thus disabling hit-under-miss without putting the
	  processor into full low interrupt latency mode. ARM11MPCore
	  is not affected.

config ARM_ERRATA_764369
	bool "ARM errata: Data cache line maintenance operation by MVA may not succeed"
	depends on CPU_V7 && SMP
	help
	  This option enables the workaround for erratum 764369
	  affecting Cortex-A9 MPCore with two or more processors (all
	  current revisions). Under certain timing circumstances, a data
	  cache line maintenance operation by MVA targeting an Inner
	  Shareable memory region may fail to proceed up to either the
	  Point of Coherency or to the Point of Unification of the
	  system. This workaround adds a DSB instruction before the
	  relevant cache maintenance functions and sets a specific bit
	  in the diagnostic control register of the SCU.

endmenu

source "arch/arm/common/Kconfig"

menu "Bus support"

config ARM_AMBA
	bool

config ISA
	bool
	help
	  Find out whether you have ISA slots on your motherboard.  ISA is the
	  name of a bus system, i.e. the way the CPU talks to the other stuff
	  inside your box.  Other bus systems are PCI, EISA, MicroChannel
	  (MCA) or VESA.  ISA is an older system, now being displaced by PCI;
	  newer boards don't support it.  If you have ISA, say Y, otherwise N.

# Select ISA DMA controller support
config ISA_DMA
	bool
	select ISA_DMA_API

# Select ISA DMA interface
config ISA_DMA_API
	bool

config PCI
	bool "PCI support" if MIGHT_HAVE_PCI
	help
	  Find out whether you have a PCI motherboard. PCI is the name of a
	  bus system, i.e. the way the CPU talks to the other stuff inside
	  your box. Other bus systems are ISA, EISA, MicroChannel (MCA) or
	  VESA. If you have PCI, say Y, otherwise N.

config PCI_DOMAINS
	bool
	depends on PCI

config PCI_NANOENGINE
	bool "BSE nanoEngine PCI support"
	depends on SA1100_NANOENGINE
	help
	  Enable PCI on the BSE nanoEngine board.

config PCI_SYSCALL
	def_bool PCI

# Select the host bridge type
config PCI_HOST_VIA82C505
	bool
	depends on PCI && ARCH_SHARK
	default y

config PCI_HOST_ITE8152
	bool
	depends on PCI && MACH_ARMCORE
	default y
	select DMABOUNCE

source "drivers/pci/Kconfig"

source "drivers/pcmcia/Kconfig"

endmenu

menu "Kernel Features"

source "kernel/time/Kconfig"

config SMP
	bool "Symmetric Multi-Processing"
	depends on CPU_V6K || CPU_V7
	depends on GENERIC_CLOCKEVENTS
	depends on REALVIEW_EB_ARM11MP || REALVIEW_EB_A9MP || \
		 MACH_REALVIEW_PB11MP || MACH_REALVIEW_PBX || ARCH_OMAP4 || \
		 ARCH_EXYNOS4 || ARCH_TEGRA || ARCH_U8500 || ARCH_VEXPRESS_CA9X4 || \
<<<<<<< HEAD
		 ARCH_MSM_SCORPIONMP || ARCH_SHMOBILE
	depends on MMU
=======
		 ARCH_MSM_SCORPIONMP || ARCH_SHMOBILE || ARCH_HIGHBANK || SOC_IMX6Q
>>>>>>> abc3f126
	select USE_GENERIC_SMP_HELPERS
	select HAVE_ARM_SCU if !ARCH_MSM_SCORPIONMP
	help
	  This enables support for systems with more than one CPU. If you have
	  a system with only one CPU, like most personal computers, say N. If
	  you have a system with more than one CPU, say Y.

	  If you say N here, the kernel will run on single and multiprocessor
	  machines, but will use only one CPU of a multiprocessor machine. If
	  you say Y here, the kernel will run on many, but not all, single
	  processor machines. On a single processor machine, the kernel will
	  run faster if you say N here.

	  See also <file:Documentation/x86/i386/IO-APIC.txt>,
	  <file:Documentation/nmi_watchdog.txt> and the SMP-HOWTO available at
	  <http://tldp.org/HOWTO/SMP-HOWTO.html>.

	  If you don't know what to do here, say N.

config SMP_ON_UP
	bool "Allow booting SMP kernel on uniprocessor systems (EXPERIMENTAL)"
	depends on EXPERIMENTAL
	depends on SMP && !XIP_KERNEL
	default y
	help
	  SMP kernels contain instructions which fail on non-SMP processors.
	  Enabling this option allows the kernel to modify itself to make
	  these instructions safe.  Disabling it allows about 1K of space
	  savings.

	  If you don't know what to do here, say Y.

config ARM_CPU_TOPOLOGY
	bool "Support cpu topology definition"
	depends on SMP && CPU_V7
	default y
	help
	  Support ARM cpu topology definition. The MPIDR register defines
	  affinity between processors which is then used to describe the cpu
	  topology of an ARM System.

config SCHED_MC
	bool "Multi-core scheduler support"
	depends on ARM_CPU_TOPOLOGY
	help
	  Multi-core scheduler support improves the CPU scheduler's decision
	  making when dealing with multi-core CPU chips at a cost of slightly
	  increased overhead in some places. If unsure say N here.

config SCHED_SMT
	bool "SMT scheduler support"
	depends on ARM_CPU_TOPOLOGY
	help
	  Improves the CPU scheduler's decision making when dealing with
	  MultiThreading at a cost of slightly increased overhead in some
	  places. If unsure say N here.

config HAVE_ARM_SCU
	bool
	help
	  This option enables support for the ARM system coherency unit

config HAVE_ARM_TWD
	bool
	depends on SMP
	select TICK_ONESHOT
	help
	  This options enables support for the ARM timer and watchdog unit

choice
	prompt "Memory split"
	default VMSPLIT_3G
	help
	  Select the desired split between kernel and user memory.

	  If you are not absolutely sure what you are doing, leave this
	  option alone!

	config VMSPLIT_3G
		bool "3G/1G user/kernel split"
	config VMSPLIT_2G
		bool "2G/2G user/kernel split"
	config VMSPLIT_1G
		bool "1G/3G user/kernel split"
endchoice

config PAGE_OFFSET
	hex
	default 0x40000000 if VMSPLIT_1G
	default 0x80000000 if VMSPLIT_2G
	default 0xC0000000

config NR_CPUS
	int "Maximum number of CPUs (2-32)"
	range 2 32
	depends on SMP
	default "4"

config HOTPLUG_CPU
	bool "Support for hot-pluggable CPUs (EXPERIMENTAL)"
	depends on SMP && HOTPLUG && EXPERIMENTAL
	help
	  Say Y here to experiment with turning CPUs off and on.  CPUs
	  can be controlled through /sys/devices/system/cpu.

config LOCAL_TIMERS
	bool "Use local timer interrupts"
	depends on SMP
	default y
	select HAVE_ARM_TWD if (!ARCH_MSM_SCORPIONMP && !EXYNOS4_MCT)
	help
	  Enable support for local timers on SMP platforms, rather then the
	  legacy IPI broadcast method.  Local timers allows the system
	  accounting to be spread across the timer interval, preventing a
	  "thundering herd" at every timer tick.

source kernel/Kconfig.preempt

config HZ
	int
	default 200 if ARCH_EBSA110 || ARCH_S3C2410 || ARCH_S5P64X0 || \
		ARCH_S5PV210 || ARCH_EXYNOS4
	default OMAP_32K_TIMER_HZ if ARCH_OMAP && OMAP_32K_TIMER
	default AT91_TIMER_HZ if ARCH_AT91
	default SHMOBILE_TIMER_HZ if ARCH_SHMOBILE
	default 100

config THUMB2_KERNEL
	bool "Compile the kernel in Thumb-2 mode (EXPERIMENTAL)"
	depends on CPU_V7 && !CPU_V6 && !CPU_V6K && EXPERIMENTAL
	select AEABI
	select ARM_ASM_UNIFIED
	select ARM_UNWIND
	help
	  By enabling this option, the kernel will be compiled in
	  Thumb-2 mode. A compiler/assembler that understand the unified
	  ARM-Thumb syntax is needed.

	  If unsure, say N.

config THUMB2_AVOID_R_ARM_THM_JUMP11
	bool "Work around buggy Thumb-2 short branch relocations in gas"
	depends on THUMB2_KERNEL && MODULES
	default y
	help
	  Various binutils versions can resolve Thumb-2 branches to
	  locally-defined, preemptible global symbols as short-range "b.n"
	  branch instructions.

	  This is a problem, because there's no guarantee the final
	  destination of the symbol, or any candidate locations for a
	  trampoline, are within range of the branch.  For this reason, the
	  kernel does not support fixing up the R_ARM_THM_JUMP11 (102)
	  relocation in modules at all, and it makes little sense to add
	  support.

	  The symptom is that the kernel fails with an "unsupported
	  relocation" error when loading some modules.

	  Until fixed tools are available, passing
	  -fno-optimize-sibling-calls to gcc should prevent gcc generating
	  code which hits this problem, at the cost of a bit of extra runtime
	  stack usage in some cases.

	  The problem is described in more detail at:
	      https://bugs.launchpad.net/binutils-linaro/+bug/725126

	  Only Thumb-2 kernels are affected.

	  Unless you are sure your tools don't have this problem, say Y.

config ARM_ASM_UNIFIED
	bool

config AEABI
	bool "Use the ARM EABI to compile the kernel"
	help
	  This option allows for the kernel to be compiled using the latest
	  ARM ABI (aka EABI).  This is only useful if you are using a user
	  space environment that is also compiled with EABI.

	  Since there are major incompatibilities between the legacy ABI and
	  EABI, especially with regard to structure member alignment, this
	  option also changes the kernel syscall calling convention to
	  disambiguate both ABIs and allow for backward compatibility support
	  (selected with CONFIG_OABI_COMPAT).

	  To use this you need GCC version 4.0.0 or later.

config OABI_COMPAT
	bool "Allow old ABI binaries to run with this kernel (EXPERIMENTAL)"
	depends on AEABI && EXPERIMENTAL && !THUMB2_KERNEL
	default y
	help
	  This option preserves the old syscall interface along with the
	  new (ARM EABI) one. It also provides a compatibility layer to
	  intercept syscalls that have structure arguments which layout
	  in memory differs between the legacy ABI and the new ARM EABI
	  (only for non "thumb" binaries). This option adds a tiny
	  overhead to all syscalls and produces a slightly larger kernel.
	  If you know you'll be using only pure EABI user space then you
	  can say N here. If this option is not selected and you attempt
	  to execute a legacy ABI binary then the result will be
	  UNPREDICTABLE (in fact it can be predicted that it won't work
	  at all). If in doubt say Y.

config ARCH_HAS_HOLES_MEMORYMODEL
	bool

config ARCH_SPARSEMEM_ENABLE
	bool

config ARCH_SPARSEMEM_DEFAULT
	def_bool ARCH_SPARSEMEM_ENABLE

config ARCH_SELECT_MEMORY_MODEL
	def_bool ARCH_SPARSEMEM_ENABLE

config HAVE_ARCH_PFN_VALID
	def_bool ARCH_HAS_HOLES_MEMORYMODEL || !SPARSEMEM

config HIGHMEM
	bool "High Memory Support"
	depends on MMU
	help
	  The address space of ARM processors is only 4 Gigabytes large
	  and it has to accommodate user address space, kernel address
	  space as well as some memory mapped IO. That means that, if you
	  have a large amount of physical memory and/or IO, not all of the
	  memory can be "permanently mapped" by the kernel. The physical
	  memory that is not permanently mapped is called "high memory".

	  Depending on the selected kernel/user memory split, minimum
	  vmalloc space and actual amount of RAM, you may not need this
	  option which should result in a slightly faster kernel.

	  If unsure, say n.

config HIGHPTE
	bool "Allocate 2nd-level pagetables from highmem"
	depends on HIGHMEM

config HW_PERF_EVENTS
	bool "Enable hardware performance counter support for perf events"
	depends on PERF_EVENTS && CPU_HAS_PMU
	default y
	help
	  Enable hardware performance counter support for perf events. If
	  disabled, perf events will use software events only.

source "mm/Kconfig"

config FORCE_MAX_ZONEORDER
	int "Maximum zone order" if ARCH_SHMOBILE
	range 11 64 if ARCH_SHMOBILE
	default "9" if SA1111
	default "11"
	help
	  The kernel memory allocator divides physically contiguous memory
	  blocks into "zones", where each zone is a power of two number of
	  pages.  This option selects the largest power of two that the kernel
	  keeps in the memory allocator.  If you need to allocate very large
	  blocks of physically contiguous memory, then you may need to
	  increase this value.

	  This config option is actually maximum order plus one. For example,
	  a value of 11 means that the largest free memory block is 2^10 pages.

config LEDS
	bool "Timer and CPU usage LEDs"
	depends on ARCH_CDB89712 || ARCH_EBSA110 || \
		   ARCH_EBSA285 || ARCH_INTEGRATOR || \
		   ARCH_LUBBOCK || MACH_MAINSTONE || ARCH_NETWINDER || \
		   ARCH_OMAP || ARCH_P720T || ARCH_PXA_IDP || \
		   ARCH_SA1100 || ARCH_SHARK || ARCH_VERSATILE || \
		   ARCH_AT91 || ARCH_DAVINCI || \
		   ARCH_KS8695 || MACH_RD88F5182 || ARCH_REALVIEW
	help
	  If you say Y here, the LEDs on your machine will be used
	  to provide useful information about your current system status.

	  If you are compiling a kernel for a NetWinder or EBSA-285, you will
	  be able to select which LEDs are active using the options below. If
	  you are compiling a kernel for the EBSA-110 or the LART however, the
	  red LED will simply flash regularly to indicate that the system is
	  still functional. It is safe to say Y here if you have a CATS
	  system, but the driver will do nothing.

config LEDS_TIMER
	bool "Timer LED" if (!ARCH_CDB89712 && !ARCH_OMAP) || \
			    OMAP_OSK_MISTRAL || MACH_OMAP_H2 \
			    || MACH_OMAP_PERSEUS2
	depends on LEDS
	depends on !GENERIC_CLOCKEVENTS
	default y if ARCH_EBSA110
	help
	  If you say Y here, one of the system LEDs (the green one on the
	  NetWinder, the amber one on the EBSA285, or the red one on the LART)
	  will flash regularly to indicate that the system is still
	  operational. This is mainly useful to kernel hackers who are
	  debugging unstable kernels.

	  The LART uses the same LED for both Timer LED and CPU usage LED
	  functions. You may choose to use both, but the Timer LED function
	  will overrule the CPU usage LED.

config LEDS_CPU
	bool "CPU usage LED" if (!ARCH_CDB89712 && !ARCH_EBSA110 && \
			!ARCH_OMAP) \
			|| OMAP_OSK_MISTRAL || MACH_OMAP_H2 \
			|| MACH_OMAP_PERSEUS2
	depends on LEDS
	help
	  If you say Y here, the red LED will be used to give a good real
	  time indication of CPU usage, by lighting whenever the idle task
	  is not currently executing.

	  The LART uses the same LED for both Timer LED and CPU usage LED
	  functions. You may choose to use both, but the Timer LED function
	  will overrule the CPU usage LED.

config ALIGNMENT_TRAP
	bool
	depends on CPU_CP15_MMU
	default y if !ARCH_EBSA110
	select HAVE_PROC_CPU if PROC_FS
	help
	  ARM processors cannot fetch/store information which is not
	  naturally aligned on the bus, i.e., a 4 byte fetch must start at an
	  address divisible by 4. On 32-bit ARM processors, these non-aligned
	  fetch/store instructions will be emulated in software if you say
	  here, which has a severe performance impact. This is necessary for
	  correct operation of some network protocols. With an IP-only
	  configuration it is safe to say N, otherwise say Y.

config UACCESS_WITH_MEMCPY
	bool "Use kernel mem{cpy,set}() for {copy_to,clear}_user() (EXPERIMENTAL)"
	depends on MMU && EXPERIMENTAL
	default y if CPU_FEROCEON
	help
	  Implement faster copy_to_user and clear_user methods for CPU
	  cores where a 8-word STM instruction give significantly higher
	  memory write throughput than a sequence of individual 32bit stores.

	  A possible side effect is a slight increase in scheduling latency
	  between threads sharing the same address space if they invoke
	  such copy operations with large buffers.

	  However, if the CPU data cache is using a write-allocate mode,
	  this option is unlikely to provide any performance gain.

config SECCOMP
	bool
	prompt "Enable seccomp to safely compute untrusted bytecode"
	---help---
	  This kernel feature is useful for number crunching applications
	  that may need to compute untrusted bytecode during their
	  execution. By using pipes or other transports made available to
	  the process as file descriptors supporting the read/write
	  syscalls, it's possible to isolate those applications in
	  their own address space using seccomp. Once seccomp is
	  enabled via prctl(PR_SET_SECCOMP), it cannot be disabled
	  and the task is only allowed to execute a few safe syscalls
	  defined by each seccomp mode.

config CC_STACKPROTECTOR
	bool "Enable -fstack-protector buffer overflow detection (EXPERIMENTAL)"
	depends on EXPERIMENTAL
	help
	  This option turns on the -fstack-protector GCC feature. This
	  feature puts, at the beginning of functions, a canary value on
	  the stack just before the return address, and validates
	  the value just before actually returning.  Stack based buffer
	  overflows (that need to overwrite this return address) now also
	  overwrite the canary, which gets detected and the attack is then
	  neutralized via a kernel panic.
	  This feature requires gcc version 4.2 or above.

config DEPRECATED_PARAM_STRUCT
	bool "Provide old way to pass kernel parameters"
	help
	  This was deprecated in 2001 and announced to live on for 5 years.
	  Some old boot loaders still use this way.

endmenu

menu "Boot options"

config USE_OF
	bool "Flattened Device Tree support"
	select OF
	select OF_EARLY_FLATTREE
	select IRQ_DOMAIN
	help
	  Include support for flattened device tree machine descriptions.

# Compressed boot loader in ROM.  Yes, we really want to ask about
# TEXT and BSS so we preserve their values in the config files.
config ZBOOT_ROM_TEXT
	hex "Compressed ROM boot loader base address"
	default "0"
	help
	  The physical address at which the ROM-able zImage is to be
	  placed in the target.  Platforms which normally make use of
	  ROM-able zImage formats normally set this to a suitable
	  value in their defconfig file.

	  If ZBOOT_ROM is not enabled, this has no effect.

config ZBOOT_ROM_BSS
	hex "Compressed ROM boot loader BSS address"
	default "0"
	help
	  The base address of an area of read/write memory in the target
	  for the ROM-able zImage which must be available while the
	  decompressor is running. It must be large enough to hold the
	  entire decompressed kernel plus an additional 128 KiB.
	  Platforms which normally make use of ROM-able zImage formats
	  normally set this to a suitable value in their defconfig file.

	  If ZBOOT_ROM is not enabled, this has no effect.

config ZBOOT_ROM
	bool "Compressed boot loader in ROM/flash"
	depends on ZBOOT_ROM_TEXT != ZBOOT_ROM_BSS
	help
	  Say Y here if you intend to execute your compressed kernel image
	  (zImage) directly from ROM or flash.  If unsure, say N.

choice
	prompt "Include SD/MMC loader in zImage (EXPERIMENTAL)"
	depends on ZBOOT_ROM && ARCH_SH7372 && EXPERIMENTAL
	default ZBOOT_ROM_NONE
	help
	  Include experimental SD/MMC loading code in the ROM-able zImage.
	  With this enabled it is possible to write the the ROM-able zImage
	  kernel image to an MMC or SD card and boot the kernel straight
	  from the reset vector. At reset the processor Mask ROM will load
	  the first part of the the ROM-able zImage which in turn loads the
	  rest the kernel image to RAM.

config ZBOOT_ROM_NONE
	bool "No SD/MMC loader in zImage (EXPERIMENTAL)"
	help
	  Do not load image from SD or MMC

config ZBOOT_ROM_MMCIF
	bool "Include MMCIF loader in zImage (EXPERIMENTAL)"
	help
	  Load image from MMCIF hardware block.

config ZBOOT_ROM_SH_MOBILE_SDHI
	bool "Include SuperH Mobile SDHI loader in zImage (EXPERIMENTAL)"
	help
	  Load image from SDHI hardware block

endchoice

config ARM_APPENDED_DTB
	bool "Use appended device tree blob to zImage (EXPERIMENTAL)"
	depends on OF && !ZBOOT_ROM && EXPERIMENTAL
	help
	  With this option, the boot code will look for a device tree binary
	  (DTB) appended to zImage
	  (e.g. cat zImage <filename>.dtb > zImage_w_dtb).

	  This is meant as a backward compatibility convenience for those
	  systems with a bootloader that can't be upgraded to accommodate
	  the documented boot protocol using a device tree.

	  Beware that there is very little in terms of protection against
	  this option being confused by leftover garbage in memory that might
	  look like a DTB header after a reboot if no actual DTB is appended
	  to zImage.  Do not leave this option active in a production kernel
	  if you don't intend to always append a DTB.  Proper passing of the
	  location into r2 of a bootloader provided DTB is always preferable
	  to this option.

config ARM_ATAG_DTB_COMPAT
	bool "Supplement the appended DTB with traditional ATAG information"
	depends on ARM_APPENDED_DTB
	help
	  Some old bootloaders can't be updated to a DTB capable one, yet
	  they provide ATAGs with memory configuration, the ramdisk address,
	  the kernel cmdline string, etc.  Such information is dynamically
	  provided by the bootloader and can't always be stored in a static
	  DTB.  To allow a device tree enabled kernel to be used with such
	  bootloaders, this option allows zImage to extract the information
	  from the ATAG list and store it at run time into the appended DTB.

config CMDLINE
	string "Default kernel command string"
	default ""
	help
	  On some architectures (EBSA110 and CATS), there is currently no way
	  for the boot loader to pass arguments to the kernel. For these
	  architectures, you should supply some command-line options at build
	  time by entering them here. As a minimum, you should specify the
	  memory size and the root device (e.g., mem=64M root=/dev/nfs).

choice
	prompt "Kernel command line type" if CMDLINE != ""
	default CMDLINE_FROM_BOOTLOADER

config CMDLINE_FROM_BOOTLOADER
	bool "Use bootloader kernel arguments if available"
	help
	  Uses the command-line options passed by the boot loader. If
	  the boot loader doesn't provide any, the default kernel command
	  string provided in CMDLINE will be used.

config CMDLINE_EXTEND
	bool "Extend bootloader kernel arguments"
	help
	  The command-line arguments provided by the boot loader will be
	  appended to the default kernel command string.

config CMDLINE_FORCE
	bool "Always use the default kernel command string"
	help
	  Always use the default kernel command string, even if the boot
	  loader passes other arguments to the kernel.
	  This is useful if you cannot or don't want to change the
	  command-line options your boot loader passes to the kernel.
endchoice

config XIP_KERNEL
	bool "Kernel Execute-In-Place from ROM"
	depends on !ZBOOT_ROM
	help
	  Execute-In-Place allows the kernel to run from non-volatile storage
	  directly addressable by the CPU, such as NOR flash. This saves RAM
	  space since the text section of the kernel is not loaded from flash
	  to RAM.  Read-write sections, such as the data section and stack,
	  are still copied to RAM.  The XIP kernel is not compressed since
	  it has to run directly from flash, so it will take more space to
	  store it.  The flash address used to link the kernel object files,
	  and for storing it, is configuration dependent. Therefore, if you
	  say Y here, you must know the proper physical address where to
	  store the kernel image depending on your own flash memory usage.

	  Also note that the make target becomes "make xipImage" rather than
	  "make zImage" or "make Image".  The final kernel binary to put in
	  ROM memory will be arch/arm/boot/xipImage.

	  If unsure, say N.

config XIP_PHYS_ADDR
	hex "XIP Kernel Physical Location"
	depends on XIP_KERNEL
	default "0x00080000"
	help
	  This is the physical address in your flash memory the kernel will
	  be linked for and stored to.  This address is dependent on your
	  own flash usage.

config KEXEC
	bool "Kexec system call (EXPERIMENTAL)"
	depends on EXPERIMENTAL
	help
	  kexec is a system call that implements the ability to shutdown your
	  current kernel, and to start another kernel.  It is like a reboot
	  but it is independent of the system firmware.   And like a reboot
	  you can start any kernel with it, not just Linux.

	  It is an ongoing process to be certain the hardware in a machine
	  is properly shutdown, so do not be surprised if this code does not
	  initially work for you.  It may help to enable device hotplugging
	  support.

config ATAGS_PROC
	bool "Export atags in procfs"
	depends on KEXEC
	default y
	help
	  Should the atags used to boot the kernel be exported in an "atags"
	  file in procfs. Useful with kexec.

config CRASH_DUMP
	bool "Build kdump crash kernel (EXPERIMENTAL)"
	depends on EXPERIMENTAL
	help
	  Generate crash dump after being started by kexec. This should
	  be normally only set in special crash dump kernels which are
	  loaded in the main kernel with kexec-tools into a specially
	  reserved region and then later executed after a crash by
	  kdump/kexec. The crash dump kernel must be compiled to a
	  memory address not used by the main kernel

	  For more details see Documentation/kdump/kdump.txt

config AUTO_ZRELADDR
	bool "Auto calculation of the decompressed kernel image address"
	depends on !ZBOOT_ROM && !ARCH_U300
	help
	  ZRELADDR is the physical address where the decompressed kernel
	  image will be placed. If AUTO_ZRELADDR is selected, the address
	  will be determined at run-time by masking the current IP with
	  0xf8000000. This assumes the zImage being placed in the first 128MB
	  from start of memory.

endmenu

menu "CPU Power Management"

if ARCH_HAS_CPUFREQ

source "drivers/cpufreq/Kconfig"

config CPU_FREQ_IMX
	tristate "CPUfreq driver for i.MX CPUs"
	depends on ARCH_MXC && CPU_FREQ
	help
	  This enables the CPUfreq driver for i.MX CPUs.

config CPU_FREQ_SA1100
	bool

config CPU_FREQ_SA1110
	bool

config CPU_FREQ_INTEGRATOR
	tristate "CPUfreq driver for ARM Integrator CPUs"
	depends on ARCH_INTEGRATOR && CPU_FREQ
	default y
	help
	  This enables the CPUfreq driver for ARM Integrator CPUs.

	  For details, take a look at <file:Documentation/cpu-freq>.

	  If in doubt, say Y.

config CPU_FREQ_PXA
	bool
	depends on CPU_FREQ && ARCH_PXA && PXA25x
	default y
	select CPU_FREQ_TABLE
	select CPU_FREQ_DEFAULT_GOV_USERSPACE

config CPU_FREQ_S3C
	bool
	help
	  Internal configuration node for common cpufreq on Samsung SoC

config CPU_FREQ_S3C24XX
	bool "CPUfreq driver for Samsung S3C24XX series CPUs (EXPERIMENTAL)"
	depends on ARCH_S3C2410 && CPU_FREQ && EXPERIMENTAL
	select CPU_FREQ_S3C
	help
	  This enables the CPUfreq driver for the Samsung S3C24XX family
	  of CPUs.

	  For details, take a look at <file:Documentation/cpu-freq>.

	  If in doubt, say N.

config CPU_FREQ_S3C24XX_PLL
	bool "Support CPUfreq changing of PLL frequency (EXPERIMENTAL)"
	depends on CPU_FREQ_S3C24XX && EXPERIMENTAL
	help
	  Compile in support for changing the PLL frequency from the
	  S3C24XX series CPUfreq driver. The PLL takes time to settle
	  after a frequency change, so by default it is not enabled.

	  This also means that the PLL tables for the selected CPU(s) will
	  be built which may increase the size of the kernel image.

config CPU_FREQ_S3C24XX_DEBUG
	bool "Debug CPUfreq Samsung driver core"
	depends on CPU_FREQ_S3C24XX
	help
	  Enable s3c_freq_dbg for the Samsung S3C CPUfreq core

config CPU_FREQ_S3C24XX_IODEBUG
	bool "Debug CPUfreq Samsung driver IO timing"
	depends on CPU_FREQ_S3C24XX
	help
	  Enable s3c_freq_iodbg for the Samsung S3C CPUfreq core

config CPU_FREQ_S3C24XX_DEBUGFS
	bool "Export debugfs for CPUFreq"
	depends on CPU_FREQ_S3C24XX && DEBUG_FS
	help
	  Export status information via debugfs.

endif

source "drivers/cpuidle/Kconfig"

endmenu

menu "Floating point emulation"

comment "At least one emulation must be selected"

config FPE_NWFPE
	bool "NWFPE math emulation"
	depends on (!AEABI || OABI_COMPAT) && !THUMB2_KERNEL
	---help---
	  Say Y to include the NWFPE floating point emulator in the kernel.
	  This is necessary to run most binaries. Linux does not currently
	  support floating point hardware so you need to say Y here even if
	  your machine has an FPA or floating point co-processor podule.

	  You may say N here if you are going to load the Acorn FPEmulator
	  early in the bootup.

config FPE_NWFPE_XP
	bool "Support extended precision"
	depends on FPE_NWFPE
	help
	  Say Y to include 80-bit support in the kernel floating-point
	  emulator.  Otherwise, only 32 and 64-bit support is compiled in.
	  Note that gcc does not generate 80-bit operations by default,
	  so in most cases this option only enlarges the size of the
	  floating point emulator without any good reason.

	  You almost surely want to say N here.

config FPE_FASTFPE
	bool "FastFPE math emulation (EXPERIMENTAL)"
	depends on (!AEABI || OABI_COMPAT) && !CPU_32v3 && EXPERIMENTAL
	---help---
	  Say Y here to include the FAST floating point emulator in the kernel.
	  This is an experimental much faster emulator which now also has full
	  precision for the mantissa.  It does not support any exceptions.
	  It is very simple, and approximately 3-6 times faster than NWFPE.

	  It should be sufficient for most programs.  It may be not suitable
	  for scientific calculations, but you have to check this for yourself.
	  If you do not feel you need a faster FP emulation you should better
	  choose NWFPE.

config VFP
	bool "VFP-format floating point maths"
	depends on CPU_V6 || CPU_V6K || CPU_ARM926T || CPU_V7 || CPU_FEROCEON
	help
	  Say Y to include VFP support code in the kernel. This is needed
	  if your hardware includes a VFP unit.

	  Please see <file:Documentation/arm/VFP/release-notes.txt> for
	  release notes and additional status information.

	  Say N if your target does not have VFP hardware.

config VFPv3
	bool
	depends on VFP
	default y if CPU_V7

config NEON
	bool "Advanced SIMD (NEON) Extension support"
	depends on VFPv3 && CPU_V7
	help
	  Say Y to include support code for NEON, the ARMv7 Advanced SIMD
	  Extension.

endmenu

menu "Userspace binary formats"

source "fs/Kconfig.binfmt"

config ARTHUR
	tristate "RISC OS personality"
	depends on !AEABI
	help
	  Say Y here to include the kernel code necessary if you want to run
	  Acorn RISC OS/Arthur binaries under Linux. This code is still very
	  experimental; if this sounds frightening, say N and sleep in peace.
	  You can also say M here to compile this support as a module (which
	  will be called arthur).

endmenu

menu "Power management options"

source "kernel/power/Kconfig"

config ARCH_SUSPEND_POSSIBLE
	depends on !ARCH_S5P64X0 && !ARCH_S5PC100
	depends on CPU_ARM920T || CPU_ARM926T || CPU_SA1100 || \
		CPU_V6 || CPU_V6K || CPU_V7 || CPU_XSC3 || CPU_XSCALE
	def_bool y

config ARM_CPU_SUSPEND
	def_bool PM_SLEEP

endmenu

source "net/Kconfig"

source "drivers/Kconfig"

source "fs/Kconfig"

source "arch/arm/Kconfig.debug"

source "security/Kconfig"

source "crypto/Kconfig"

source "lib/Kconfig"<|MERGE_RESOLUTION|>--- conflicted
+++ resolved
@@ -1430,12 +1430,8 @@
 	depends on REALVIEW_EB_ARM11MP || REALVIEW_EB_A9MP || \
 		 MACH_REALVIEW_PB11MP || MACH_REALVIEW_PBX || ARCH_OMAP4 || \
 		 ARCH_EXYNOS4 || ARCH_TEGRA || ARCH_U8500 || ARCH_VEXPRESS_CA9X4 || \
-<<<<<<< HEAD
-		 ARCH_MSM_SCORPIONMP || ARCH_SHMOBILE
+		 ARCH_MSM_SCORPIONMP || ARCH_SHMOBILE || ARCH_HIGHBANK || SOC_IMX6Q
 	depends on MMU
-=======
-		 ARCH_MSM_SCORPIONMP || ARCH_SHMOBILE || ARCH_HIGHBANK || SOC_IMX6Q
->>>>>>> abc3f126
 	select USE_GENERIC_SMP_HELPERS
 	select HAVE_ARM_SCU if !ARCH_MSM_SCORPIONMP
 	help
