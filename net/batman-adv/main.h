/* Copyright (C) 2007-2013 B.A.T.M.A.N. contributors:
 *
 * Marek Lindner, Simon Wunderlich
 *
 * This program is free software; you can redistribute it and/or
 * modify it under the terms of version 2 of the GNU General Public
 * License as published by the Free Software Foundation.
 *
 * This program is distributed in the hope that it will be useful, but
 * WITHOUT ANY WARRANTY; without even the implied warranty of
 * MERCHANTABILITY or FITNESS FOR A PARTICULAR PURPOSE. See the GNU
 * General Public License for more details.
 *
 * You should have received a copy of the GNU General Public License
 * along with this program; if not, write to the Free Software
 * Foundation, Inc., 51 Franklin Street, Fifth Floor, Boston, MA
 * 02110-1301, USA
 */

#ifndef _NET_BATMAN_ADV_MAIN_H_
#define _NET_BATMAN_ADV_MAIN_H_

#define BATADV_DRIVER_AUTHOR "Marek Lindner <mareklindner@neomailbox.ch>, " \
			     "Simon Wunderlich <sw@simonwunderlich.de>"
#define BATADV_DRIVER_DESC   "B.A.T.M.A.N. advanced"
#define BATADV_DRIVER_DEVICE "batman-adv"

#ifndef BATADV_SOURCE_VERSION
<<<<<<< HEAD
#define BATADV_SOURCE_VERSION "2013.4.0"
=======
#define BATADV_SOURCE_VERSION "2013.5.0"
>>>>>>> d8ec26d7
#endif

/* B.A.T.M.A.N. parameters */

#define BATADV_TQ_MAX_VALUE 255
#define BATADV_JITTER 20

/* Time To Live of broadcast messages */
#define BATADV_TTL 50

/* purge originators after time in seconds if no valid packet comes in
 * -> TODO: check influence on BATADV_TQ_LOCAL_WINDOW_SIZE
 */
#define BATADV_PURGE_TIMEOUT 200000 /* 200 seconds */
#define BATADV_TT_LOCAL_TIMEOUT 600000 /* in milliseconds */
#define BATADV_TT_CLIENT_ROAM_TIMEOUT 600000 /* in milliseconds */
#define BATADV_TT_CLIENT_TEMP_TIMEOUT 600000 /* in milliseconds */
#define BATADV_TT_WORK_PERIOD 5000 /* 5 seconds */
#define BATADV_ORIG_WORK_PERIOD 1000 /* 1 second */
#define BATADV_DAT_ENTRY_TIMEOUT (5*60000) /* 5 mins in milliseconds */
/* sliding packet range of received originator messages in sequence numbers
 * (should be a multiple of our word size)
 */
#define BATADV_TQ_LOCAL_WINDOW_SIZE 64
/* milliseconds we have to keep pending tt_req */
#define BATADV_TT_REQUEST_TIMEOUT 3000

#define BATADV_TQ_GLOBAL_WINDOW_SIZE 5
#define BATADV_TQ_LOCAL_BIDRECT_SEND_MINIMUM 1
#define BATADV_TQ_LOCAL_BIDRECT_RECV_MINIMUM 1
#define BATADV_TQ_TOTAL_BIDRECT_LIMIT 1

/* number of OGMs sent with the last tt diff */
#define BATADV_TT_OGM_APPEND_MAX 3

/* Time in which a client can roam at most ROAMING_MAX_COUNT times in
 * milliseconds
 */
#define BATADV_ROAMING_MAX_TIME 20000
#define BATADV_ROAMING_MAX_COUNT 5

#define BATADV_NO_FLAGS 0

#define BATADV_NULL_IFINDEX 0 /* dummy ifindex used to avoid iface checks */

#define BATADV_NUM_WORDS BITS_TO_LONGS(BATADV_TQ_LOCAL_WINDOW_SIZE)

#define BATADV_LOG_BUF_LEN 8192	  /* has to be a power of 2 */

/* number of packets to send for broadcasts on different interface types */
#define BATADV_NUM_BCASTS_DEFAULT 1
#define BATADV_NUM_BCASTS_WIRELESS 3
#define BATADV_NUM_BCASTS_MAX 3

/* msecs after which an ARP_REQUEST is sent in broadcast as fallback */
#define ARP_REQ_DELAY 250
/* numbers of originator to contact for any PUT/GET DHT operation */
#define BATADV_DAT_CANDIDATES_NUM 3

/**
 * BATADV_TQ_SIMILARITY_THRESHOLD - TQ points that a secondary metric can differ
 *  at most from the primary one in order to be still considered acceptable
 */
#define BATADV_TQ_SIMILARITY_THRESHOLD 50

/* how much worse secondary interfaces may be to be considered as bonding
 * candidates
 */
#define BATADV_BONDING_TQ_THRESHOLD	50

/* should not be bigger than 512 bytes or change the size of
 * forw_packet->direct_link_flags
 */
#define BATADV_MAX_AGGREGATION_BYTES 512
#define BATADV_MAX_AGGREGATION_MS 100

#define BATADV_BLA_PERIOD_LENGTH	10000	/* 10 seconds */
#define BATADV_BLA_BACKBONE_TIMEOUT	(BATADV_BLA_PERIOD_LENGTH * 3)
#define BATADV_BLA_CLAIM_TIMEOUT	(BATADV_BLA_PERIOD_LENGTH * 10)
#define BATADV_BLA_WAIT_PERIODS		3

#define BATADV_DUPLIST_SIZE		16
#define BATADV_DUPLIST_TIMEOUT		500	/* 500 ms */
/* don't reset again within 30 seconds */
#define BATADV_RESET_PROTECTION_MS 30000
#define BATADV_EXPECTED_SEQNO_RANGE	65536

#define BATADV_NC_NODE_TIMEOUT 10000 /* Milliseconds */

enum batadv_mesh_state {
	BATADV_MESH_INACTIVE,
	BATADV_MESH_ACTIVE,
	BATADV_MESH_DEACTIVATING,
};

#define BATADV_BCAST_QUEUE_LEN		256
#define BATADV_BATMAN_QUEUE_LEN	256

enum batadv_uev_action {
	BATADV_UEV_ADD = 0,
	BATADV_UEV_DEL,
	BATADV_UEV_CHANGE,
};

enum batadv_uev_type {
	BATADV_UEV_GW = 0,
};

#define BATADV_GW_THRESHOLD	50

/* Number of fragment chains for each orig_node */
#define BATADV_FRAG_BUFFER_COUNT 8
/* Maximum number of fragments for one packet */
#define BATADV_FRAG_MAX_FRAGMENTS 16
/* Maxumim size of each fragment */
#define BATADV_FRAG_MAX_FRAG_SIZE 1400
/* Time to keep fragments while waiting for rest of the fragments */
#define BATADV_FRAG_TIMEOUT 10000

#define BATADV_DAT_CANDIDATE_NOT_FOUND	0
#define BATADV_DAT_CANDIDATE_ORIG	1

/* Debug Messages */
#ifdef pr_fmt
#undef pr_fmt
#endif
/* Append 'batman-adv: ' before kernel messages */
#define pr_fmt(fmt) KBUILD_MODNAME ": " fmt

/* Kernel headers */

#include <linux/mutex.h>	/* mutex */
#include <linux/module.h>	/* needed by all modules */
#include <linux/netdevice.h>	/* netdevice */
#include <linux/etherdevice.h>  /* ethernet address classification */
#include <linux/if_ether.h>	/* ethernet header */
#include <linux/poll.h>		/* poll_table */
#include <linux/kthread.h>	/* kernel threads */
#include <linux/pkt_sched.h>	/* schedule types */
#include <linux/workqueue.h>	/* workqueue */
#include <linux/percpu.h>
#include <linux/slab.h>
#include <net/sock.h>		/* struct sock */
#include <net/rtnetlink.h>
#include <linux/jiffies.h>
#include <linux/seq_file.h>
#include <linux/if_vlan.h>

#include "types.h"

#define BATADV_PRINT_VID(vid) (vid & BATADV_VLAN_HAS_TAG ? \
			       (int)(vid & VLAN_VID_MASK) : -1)

extern char batadv_routing_algo[];
extern struct list_head batadv_hardif_list;

extern unsigned char batadv_broadcast_addr[];
extern struct workqueue_struct *batadv_event_workqueue;

int batadv_mesh_init(struct net_device *soft_iface);
void batadv_mesh_free(struct net_device *soft_iface);
int batadv_is_my_mac(struct batadv_priv *bat_priv, const uint8_t *addr);
struct batadv_hard_iface *
batadv_seq_print_text_primary_if_get(struct seq_file *seq);
<<<<<<< HEAD
=======
int batadv_max_header_len(void);
>>>>>>> d8ec26d7
void batadv_skb_set_priority(struct sk_buff *skb, int offset);
int batadv_batman_skb_recv(struct sk_buff *skb, struct net_device *dev,
			   struct packet_type *ptype,
			   struct net_device *orig_dev);
int
batadv_recv_handler_register(uint8_t packet_type,
			     int (*recv_handler)(struct sk_buff *,
						 struct batadv_hard_iface *));
void batadv_recv_handler_unregister(uint8_t packet_type);
int batadv_algo_register(struct batadv_algo_ops *bat_algo_ops);
int batadv_algo_select(struct batadv_priv *bat_priv, char *name);
int batadv_algo_seq_print_text(struct seq_file *seq, void *offset);
__be32 batadv_skb_crc32(struct sk_buff *skb, u8 *payload_ptr);

/**
 * enum batadv_dbg_level - available log levels
 * @BATADV_DBG_BATMAN: OGM and TQ computations related messages
 * @BATADV_DBG_ROUTES: route added / changed / deleted
 * @BATADV_DBG_TT: translation table messages
 * @BATADV_DBG_BLA: bridge loop avoidance messages
 * @BATADV_DBG_DAT: ARP snooping and DAT related messages
 * @BATADV_DBG_NC: network coding related messages
 * @BATADV_DBG_ALL: the union of all the above log levels
 */
enum batadv_dbg_level {
	BATADV_DBG_BATMAN = BIT(0),
	BATADV_DBG_ROUTES = BIT(1),
	BATADV_DBG_TT	  = BIT(2),
	BATADV_DBG_BLA    = BIT(3),
	BATADV_DBG_DAT    = BIT(4),
	BATADV_DBG_NC	  = BIT(5),
	BATADV_DBG_ALL    = 63,
};

#ifdef CONFIG_BATMAN_ADV_DEBUG
int batadv_debug_log(struct batadv_priv *bat_priv, const char *fmt, ...)
__printf(2, 3);

#define batadv_dbg(type, bat_priv, fmt, arg...)			\
	do {							\
		if (atomic_read(&bat_priv->log_level) & type)	\
			batadv_debug_log(bat_priv, fmt, ## arg);\
	}							\
	while (0)
#else /* !CONFIG_BATMAN_ADV_DEBUG */
__printf(3, 4)
static inline void batadv_dbg(int type __always_unused,
			      struct batadv_priv *bat_priv __always_unused,
			      const char *fmt __always_unused, ...)
{
}
#endif

#define batadv_info(net_dev, fmt, arg...)				\
	do {								\
		struct net_device *_netdev = (net_dev);                 \
		struct batadv_priv *_batpriv = netdev_priv(_netdev);    \
		batadv_dbg(BATADV_DBG_ALL, _batpriv, fmt, ## arg);	\
		pr_info("%s: " fmt, _netdev->name, ## arg);		\
	} while (0)
#define batadv_err(net_dev, fmt, arg...)				\
	do {								\
		struct net_device *_netdev = (net_dev);                 \
		struct batadv_priv *_batpriv = netdev_priv(_netdev);    \
		batadv_dbg(BATADV_DBG_ALL, _batpriv, fmt, ## arg);	\
		pr_err("%s: " fmt, _netdev->name, ## arg);		\
	} while (0)

/* returns 1 if they are the same ethernet addr
 *
 * note: can't use ether_addr_equal() as it requires aligned memory
 */
static inline int batadv_compare_eth(const void *data1, const void *data2)
{
	return (memcmp(data1, data2, ETH_ALEN) == 0 ? 1 : 0);
}

/**
 * has_timed_out - compares current time (jiffies) and timestamp + timeout
 * @timestamp:		base value to compare with (in jiffies)
 * @timeout:		added to base value before comparing (in milliseconds)
 *
 * Returns true if current time is after timestamp + timeout
 */
static inline bool batadv_has_timed_out(unsigned long timestamp,
					unsigned int timeout)
{
	return time_is_before_jiffies(timestamp + msecs_to_jiffies(timeout));
}

#define batadv_atomic_dec_not_zero(v)	atomic_add_unless((v), -1, 0)

/* Returns the smallest signed integer in two's complement with the sizeof x */
#define batadv_smallest_signed_int(x) (1u << (7u + 8u * (sizeof(x) - 1u)))

/* Checks if a sequence number x is a predecessor/successor of y.
 * they handle overflows/underflows and can correctly check for a
 * predecessor/successor unless the variable sequence number has grown by
 * more then 2**(bitwidth(x)-1)-1.
 * This means that for a uint8_t with the maximum value 255, it would think:
 *  - when adding nothing - it is neither a predecessor nor a successor
 *  - before adding more than 127 to the starting value - it is a predecessor,
 *  - when adding 128 - it is neither a predecessor nor a successor,
 *  - after adding more than 127 to the starting value - it is a successor
 */
#define batadv_seq_before(x, y) ({typeof(x) _d1 = (x); \
				 typeof(y) _d2 = (y); \
				 typeof(x) _dummy = (_d1 - _d2); \
				 (void) (&_d1 == &_d2); \
				 _dummy > batadv_smallest_signed_int(_dummy); })
#define batadv_seq_after(x, y) batadv_seq_before(y, x)

/* Stop preemption on local cpu while incrementing the counter */
static inline void batadv_add_counter(struct batadv_priv *bat_priv, size_t idx,
				      size_t count)
{
	this_cpu_add(bat_priv->bat_counters[idx], count);
}

#define batadv_inc_counter(b, i) batadv_add_counter(b, i, 1)

/* Sum and return the cpu-local counters for index 'idx' */
static inline uint64_t batadv_sum_counter(struct batadv_priv *bat_priv,
					  size_t idx)
{
	uint64_t *counters, sum = 0;
	int cpu;

	for_each_possible_cpu(cpu) {
		counters = per_cpu_ptr(bat_priv->bat_counters, cpu);
		sum += counters[idx];
	}

	return sum;
}

/* Define a macro to reach the control buffer of the skb. The members of the
 * control buffer are defined in struct batadv_skb_cb in types.h.
 * The macro is inspired by the similar macro TCP_SKB_CB() in tcp.h.
 */
#define BATADV_SKB_CB(__skb)       ((struct batadv_skb_cb *)&((__skb)->cb[0]))

void batadv_tvlv_container_register(struct batadv_priv *bat_priv,
				    uint8_t type, uint8_t version,
				    void *tvlv_value, uint16_t tvlv_value_len);
uint16_t batadv_tvlv_container_ogm_append(struct batadv_priv *bat_priv,
					  unsigned char **packet_buff,
					  int *packet_buff_len,
					  int packet_min_len);
void batadv_tvlv_ogm_receive(struct batadv_priv *bat_priv,
			     struct batadv_ogm_packet *batadv_ogm_packet,
			     struct batadv_orig_node *orig_node);
void batadv_tvlv_container_unregister(struct batadv_priv *bat_priv,
				      uint8_t type, uint8_t version);

void batadv_tvlv_handler_register(struct batadv_priv *bat_priv,
				  void (*optr)(struct batadv_priv *bat_priv,
					       struct batadv_orig_node *orig,
					       uint8_t flags,
					       void *tvlv_value,
					       uint16_t tvlv_value_len),
				  int (*uptr)(struct batadv_priv *bat_priv,
					      uint8_t *src, uint8_t *dst,
					      void *tvlv_value,
					      uint16_t tvlv_value_len),
				  uint8_t type, uint8_t version, uint8_t flags);
void batadv_tvlv_handler_unregister(struct batadv_priv *bat_priv,
				    uint8_t type, uint8_t version);
int batadv_tvlv_containers_process(struct batadv_priv *bat_priv,
				   bool ogm_source,
				   struct batadv_orig_node *orig_node,
				   uint8_t *src, uint8_t *dst,
				   void *tvlv_buff, uint16_t tvlv_buff_len);
void batadv_tvlv_unicast_send(struct batadv_priv *bat_priv, uint8_t *src,
			      uint8_t *dst, uint8_t type, uint8_t version,
			      void *tvlv_value, uint16_t tvlv_value_len);
unsigned short batadv_get_vid(struct sk_buff *skb, size_t header_len);

#endif /* _NET_BATMAN_ADV_MAIN_H_ */<|MERGE_RESOLUTION|>--- conflicted
+++ resolved
@@ -26,11 +26,7 @@
 #define BATADV_DRIVER_DEVICE "batman-adv"
 
 #ifndef BATADV_SOURCE_VERSION
-<<<<<<< HEAD
-#define BATADV_SOURCE_VERSION "2013.4.0"
-=======
 #define BATADV_SOURCE_VERSION "2013.5.0"
->>>>>>> d8ec26d7
 #endif
 
 /* B.A.T.M.A.N. parameters */
@@ -195,10 +191,7 @@
 int batadv_is_my_mac(struct batadv_priv *bat_priv, const uint8_t *addr);
 struct batadv_hard_iface *
 batadv_seq_print_text_primary_if_get(struct seq_file *seq);
-<<<<<<< HEAD
-=======
 int batadv_max_header_len(void);
->>>>>>> d8ec26d7
 void batadv_skb_set_priority(struct sk_buff *skb, int offset);
 int batadv_batman_skb_recv(struct sk_buff *skb, struct net_device *dev,
 			   struct packet_type *ptype,
