#!/bin/sh

SPATCH="`which ${SPATCH:=spatch}`"

if [ "$C" = "1" -o "$C" = "2" ]; then
    ONLINE=1

# This requires Coccinelle >= 0.2.3
#    FLAGS="-ignore_unknown_options -very_quiet"
#    OPTIONS=$*

<<<<<<< HEAD
    if [ "$KBUILD_EXTMOD" = "" ] ; then
        # Workaround for Coccinelle < 0.2.3
        FLAGS="-I $srctree/include -very_quiet"
        shift $(( $# - 1 ))
        OPTIONS=$1
    else
	echo M= is not currently supported when C=1 or C=2
	exit 1
    fi
=======
# Workaround for Coccinelle < 0.2.3
	FLAGS="-I $srctree/include -very_quiet"
	shift $(( $# - 1 ))
	OPTIONS=$1
>>>>>>> c16fa4f2
else
    ONLINE=0
    FLAGS="-very_quiet"
    if [ "$KBUILD_EXTMOD" = "" ] ; then
        OPTIONS="-dir $srctree"
    else
        OPTIONS="-dir $KBUILD_EXTMOD -patch $srctree -I $srctree/include -I $KBUILD_EXTMOD/include"
    fi
fi

if [ ! -x "$SPATCH" ]; then
    echo 'spatch is part of the Coccinelle project and is available at http://coccinelle.lip6.fr/'
    exit 1
fi

if [ "$MODE" = "" ] ; then
    if [ "$ONLINE" = "0" ] ; then
	echo 'You have not explicitly specified the mode to use. Using default "chain" mode.'
	echo 'All available modes will be tried (in that order): patch, report, context, org'
	echo 'You can specify the mode with "make coccicheck MODE=<mode>"'
    fi
    MODE="chain"
elif [ "$MODE" = "report" -o "$MODE" = "org" ] ; then
    FLAGS="$FLAGS -no_show_diff"
fi

if [ "$ONLINE" = "0" ] ; then
    echo ''
    echo 'Please check for false positives in the output before submitting a patch.'
    echo 'When using "patch" mode, carefully review the patch before submitting it.'
    echo ''
fi

coccinelle () {
    COCCI="$1"

    OPT=`grep "Option" $COCCI | cut -d':' -f2`

#   The option '-parse_cocci' can be used to syntactically check the SmPL files.
#
#    $SPATCH -D $MODE $FLAGS -parse_cocci $COCCI $OPT > /dev/null

    if [ "$ONLINE" = "0" ] ; then

	FILE=`echo $COCCI | sed "s|$srctree/||"`

	echo "Processing `basename $COCCI`"
	echo "with option(s) \"$OPT\""
	echo ''
	echo 'Message example to submit a patch:'

	sed -ne 's|^///||p' $COCCI

	if [ "$MODE" = "patch" ] ; then
	    echo ' The semantic patch that makes this change is available'
	elif [ "$MODE" = "report" ] ; then
	    echo ' The semantic patch that makes this report is available'
	elif [ "$MODE" = "context" ] ; then
	    echo ' The semantic patch that spots this code is available'
	elif [ "$MODE" = "org" ] ; then
	    echo ' The semantic patch that makes this Org report is available'
	else
	    echo ' The semantic patch that makes this output is available'
	fi
	echo " in $FILE."
	echo ''
	echo ' More information about semantic patching is available at'
	echo ' http://coccinelle.lip6.fr/'
	echo ''

	if [ "`sed -ne 's|^//#||p' $COCCI`" ] ; then
	    echo 'Semantic patch information:'
	    sed -ne 's|^//#||p' $COCCI
	    echo ''
	fi
    fi

    if [ "$MODE" = "chain" ] ; then
	$SPATCH -D patch   $FLAGS -sp_file $COCCI $OPT $OPTIONS               || \
	$SPATCH -D report  $FLAGS -sp_file $COCCI $OPT $OPTIONS -no_show_diff || \
	$SPATCH -D context $FLAGS -sp_file $COCCI $OPT $OPTIONS               || \
	$SPATCH -D org     $FLAGS -sp_file $COCCI $OPT $OPTIONS -no_show_diff || exit 1
    else
	$SPATCH -D $MODE   $FLAGS -sp_file $COCCI $OPT $OPTIONS || exit 1
    fi

}

if [ "$COCCI" = "" ] ; then
    for f in `find $srctree/scripts/coccinelle/ -name '*.cocci' -type f | sort`; do
	coccinelle $f
    done
else
    coccinelle $COCCI
fi<|MERGE_RESOLUTION|>--- conflicted
+++ resolved
@@ -9,22 +9,10 @@
 #    FLAGS="-ignore_unknown_options -very_quiet"
 #    OPTIONS=$*
 
-<<<<<<< HEAD
-    if [ "$KBUILD_EXTMOD" = "" ] ; then
-        # Workaround for Coccinelle < 0.2.3
-        FLAGS="-I $srctree/include -very_quiet"
-        shift $(( $# - 1 ))
-        OPTIONS=$1
-    else
-	echo M= is not currently supported when C=1 or C=2
-	exit 1
-    fi
-=======
 # Workaround for Coccinelle < 0.2.3
 	FLAGS="-I $srctree/include -very_quiet"
 	shift $(( $# - 1 ))
 	OPTIONS=$1
->>>>>>> c16fa4f2
 else
     ONLINE=0
     FLAGS="-very_quiet"
